<<<<<<< HEAD
unit FHIR.Server.TestRegistry;

{
Copyright (c) 2011+, HL7 and Health Intersections Pty Ltd (http://www.healthintersections.com.au)
All rights reserved.

Redistribution and use in source and binary forms, with or without modification,
are permitted provided that the following conditions are met:

 * Redistributions of source code must retain the above copyright notice, this
   list of conditions and the following disclaimer.
 * Redistributions in binary form must reproduce the above copyright notice,
   this list of conditions and the following disclaimer in the documentation
   and/or other materials provided with the distribution.
 * Neither the name of HL7 nor the names of its contributors may be used to
   endorse or promote products derived from this software without specific
   prior written permission.

THIS SOFTWARE IS PROVIDED BY THE COPYRIGHT HOLDERS AND CONTRIBUTORS 'AS IS' AND
ANY EXPRESS OR IMPLIED WARRANTIES, INCLUDING, BUT NOT LIMITED TO, THE IMPLIED
WARRANTIES OF MERCHANTABILITY AND FITNESS FOR A PARTICULAR PURPOSE ARE DISCLAIMED.
IN NO EVENT SHALL THE COPYRIGHT HOLDER OR CONTRIBUTORS BE LIABLE FOR ANY DIRECT,
INDIRECT, INCIDENTAL, SPECIAL, EXEMPLARY, OR CONSEQUENTIAL DAMAGES (INCLUDING, BUT
NOT LIMITED TO, PROCUREMENT OF SUBSTITUTE GOODS OR SERVICES; LOSS OF USE, DATA, OR
PROFITS; OR BUSINESS INTERRUPTION) HOWEVER CAUSED AND ON ANY THEORY OF LIABILITY,
WHETHER IN CONTRACT, STRICT LIABILITY, OR TORT (INCLUDING NEGLIGENCE OR OTHERWISE)
ARISING IN ANY WAY OUT OF THE USE OF THIS SOFTWARE, EVEN IF ADVISED OF THE
POSSIBILITY OF SUCH DAMAGE.
}

{$I fhir.inc}

interface

(*

FHIR.Javascript.Tests
FHIR.R4.Tests.Client
FHIR.R4.Tests.Liquid
FHIR.R4.Tests.Maps
FHIR.R4.Tests.Parser
FHIR.R4.Tests.PathEngine
FHIR.R4.Tests.Utilities
FHIR.R4.Tests.Validator
FHIR.R4.Tests.Worker
FHIR.Tools.GraphQL.Tests
FHIR.Tests.FullServer
FHIR.Tests.GraphDefinition
FHIR.Tests.RestFulServer
FHIR.Tests.SearchSyntax
FHIR.Tests.SmartLogin
FHIR.XVersion.Tests
FHIR.R4.Tests.Context
*)

uses
  SysUtils, IniFiles,
  FHIR.Support.Testing, FHIR.Support.Utilities,
  MarkdownDaringFireballTests, MarkdownCommonMarkTests,
  FHIR.Support.Tests, FHIR.Tx.IETFLang.Tests, FHIR.Tests.IdUriParser, FHIR.Database.Tests,
  FHIR.Ucum.Tests, FHIR.Snomed.Tests, FHIR.v2.Tests, FHIR.Cda.Tests;

procedure registerTests;

implementation

  // before we register the tests, we have to set up the locations of 3 folders:
  // * the markdown github repo location (local root)
  // * the official tests github repo (local root)
  // * the github repo for the server (local root)
  // the tests don't clone these repos - this must be done first

const
{$IFDEF WINDOWS}
  DefaultMDTestRoot =      'c:\work\markdown';
  DefaultServerTestsRoot = 'c:\work\fhirserver';
  DefaultFHIRTestsRoot =   'c:\work\org.hl7.fhir\fhir-test-cases';
  DefaultMSSQLDriver = 'SQL Server';
  DefaultMySQLDriver = 'MySQL ODBC 8.0 Unicode Driver';
{$ENDIF}
{$IFDEF LINUX}
  DefaultMDTestRoot =      '/home/gg/markdown';
  DefaultServerTestsRoot = '/home/gg/fhirserver';
  DefaultFHIRTestsRoot =   '/home/gg/fhir-test-cases';
  DefaultMSSQLDriver = 'ODBC Driver 17 for SQL Server';
  DefaultMySQLDriver = 'MySQL ODBC 8.0 Unicode Driver';
{$ENDIF}
{$IFDEF OSX}
DefaultMDTestRoot =      '/users/grahamegrieve/work/markdown';
DefaultServerTestsRoot = '/users/grahamegrieve/work/fhirserver';
DefaultFHIRTestsRoot =   '/users/grahamegrieve/work/fhir-test-cases';
{$ENDIF}

procedure setupDefaultTestSettings(filename : String);
var
  ini : TIniFile;
begin
  ini := TIniFile.Create(filename);
  try
    ini.WriteString('locations', 'fhirserver', DefaultServerTestsRoot);
    ini.WriteString('locations', 'fhir-test-cases', DefaultFHIRTestsRoot);
    ini.WriteString('locations', 'markdown', DefaultMDTestRoot);

    // database tests:
    ini.WriteString('mssql', 'driver', DefaultMSSQLDriver);
    ini.WriteString('mssql', 'server', '(local)');
    ini.WriteString('mssql', 'database', 'test');

    // database tests:
    ini.WriteString('mysql', 'driver', DefaultMySQLDriver);
    ini.WriteString('mysql', 'server', 'localhost');
    ini.WriteString('mysql', 'database', 'test');
    ini.WriteString('mysql', 'username', 'test');
    ini.WriteString('mysql', 'password', 'test');
  finally
    ini.Free;
  end;
end;

procedure registerTests;
var
  iniName : String;
begin
  if not getCommandLineParam('test-settings', iniName) then
    iniName := partnerFile('test-settings.ini');

  if not FileExists(iniName) then
     setupDefaultTestSettings(iniName);

  TestSettings.free;
  TestSettings := TFslTestSettings.Create(iniName);

  MarkdownDaringFireballTests.registerTests;
  MarkdownCommonMarkTests.registerTests;
  FHIR.Support.Tests.registerTests;
  FHIR.Tx.IETFLang.Tests.registerTests;
  FHIR.Tests.IdUriParser.registerTests;
  FHIR.Database.Tests.registerTests;
  FHIR.Ucum.Tests.registerTests;
  FHIR.Snomed.Tests.registerTests;
  FHIR.v2.Tests.registerTests;
end;

end.
=======
unit FHIR.Server.TestRegistry;

{
Copyright (c) 2011+, HL7 and Health Intersections Pty Ltd (http://www.healthintersections.com.au)
All rights reserved.

Redistribution and use in source and binary forms, with or without modification,
are permitted provided that the following conditions are met:

 * Redistributions of source code must retain the above copyright notice, this
   list of conditions and the following disclaimer.
 * Redistributions in binary form must reproduce the above copyright notice,
   this list of conditions and the following disclaimer in the documentation
   and/or other materials provided with the distribution.
 * Neither the name of HL7 nor the names of its contributors may be used to
   endorse or promote products derived from this software without specific
   prior written permission.

THIS SOFTWARE IS PROVIDED BY THE COPYRIGHT HOLDERS AND CONTRIBUTORS 'AS IS' AND
ANY EXPRESS OR IMPLIED WARRANTIES, INCLUDING, BUT NOT LIMITED TO, THE IMPLIED
WARRANTIES OF MERCHANTABILITY AND FITNESS FOR A PARTICULAR PURPOSE ARE DISCLAIMED.
IN NO EVENT SHALL THE COPYRIGHT HOLDER OR CONTRIBUTORS BE LIABLE FOR ANY DIRECT,
INDIRECT, INCIDENTAL, SPECIAL, EXEMPLARY, OR CONSEQUENTIAL DAMAGES (INCLUDING, BUT
NOT LIMITED TO, PROCUREMENT OF SUBSTITUTE GOODS OR SERVICES; LOSS OF USE, DATA, OR
PROFITS; OR BUSINESS INTERRUPTION) HOWEVER CAUSED AND ON ANY THEORY OF LIABILITY,
WHETHER IN CONTRACT, STRICT LIABILITY, OR TORT (INCLUDING NEGLIGENCE OR OTHERWISE)
ARISING IN ANY WAY OUT OF THE USE OF THIS SOFTWARE, EVEN IF ADVISED OF THE
POSSIBILITY OF SUCH DAMAGE.
}

{$I fhir.inc}

interface

(*

FHIR.Javascript.Tests
FHIR.R4.Tests.Client
FHIR.R4.Tests.Liquid
FHIR.R4.Tests.Maps
FHIR.R4.Tests.Parser
FHIR.R4.Tests.PathEngine
FHIR.R4.Tests.Utilities
FHIR.R4.Tests.Validator
FHIR.R4.Tests.Worker
FHIR.Tools.GraphQL.Tests
FHIR.Tests.FullServer
FHIR.Tests.GraphDefinition
FHIR.Tests.RestFulServer
FHIR.Tests.SearchSyntax
FHIR.Tests.SmartLogin
FHIR.XVersion.Tests
FHIR.R4.Tests.Context
*)

uses
  SysUtils, IniFiles,
  FHIR.Support.Testing, FHIR.Support.Utilities,
  MarkdownDaringFireballTests, MarkdownCommonMarkTests,
  FHIR.Support.Tests, FHIR.Tx.IETFLang.Tests, FHIR.Tests.IdUriParser, FHIR.Database.Tests,
  FHIR.Ucum.Tests, FHIR.Snomed.Tests, FHIR.v2.Tests, FHIR.Cda.Tests;

procedure registerTests;

implementation

  // before we register the tests, we have to set up the locations of 3 folders:
  // * the markdown github repo location (local root)
  // * the official tests github repo (local root)
  // * the github repo for the server (local root)
  // the tests don't clone these repos - this must be done first

const
{$IFDEF WINDOWS}
  DefaultMDTestRoot =      'c:\work\markdown';
  DefaultServerTestsRoot = 'c:\work\fhirserver';
  DefaultFHIRTestsRoot =   'c:\work\org.hl7.fhir\fhir-test-cases';
  DefaultMSSQLDriver = 'SQL Server';
  DefaultMySQLDriver = 'MySQL ODBC 8.0 Unicode Driver';
{$ENDIF}
{$IFDEF LINUX}
  DefaultMDTestRoot =      '/home/gg/markdown';
  DefaultServerTestsRoot = '/home/gg/fhirserver';
  DefaultFHIRTestsRoot =   '/home/gg/fhir-test-cases';
  DefaultMSSQLDriver = 'ODBC Driver 17 for SQL Server';
  DefaultMySQLDriver = 'MySQL ODBC 8.0 Unicode Driver';
{$ENDIF}
{$IFDEF OSX}
  DefaultMDTestRoot =      '/home/grahamegrieve/work/markdown';
  DefaultServerTestsRoot = '/home/grahamegrieve/work/fhirserver';
  DefaultFHIRTestsRoot =   '/home/grahamegrieve/work/fhir-test-cases';
  DefaultMSSQLDriver = 'ODBC Driver 17 for SQL Server';
  DefaultMySQLDriver = 'MySQL ODBC 8.0 Unicode Driver';
{$ENDIF}

procedure setupDefaultTestSettings(filename : String);
var
  ini : TIniFile;
begin
  ini := TIniFile.Create(filename);
  try
    ini.WriteString('locations', 'fhirserver', DefaultServerTestsRoot);
    ini.WriteString('locations', 'fhir-test-cases', DefaultFHIRTestsRoot);
    ini.WriteString('locations', 'markdown', DefaultMDTestRoot);

    // database tests:
    ini.WriteString('mssql', 'driver', DefaultMSSQLDriver);
    ini.WriteString('mssql', 'server', '(local)');
    ini.WriteString('mssql', 'database', 'test');

    // database tests:
    ini.WriteString('mysql', 'driver', DefaultMySQLDriver);
    ini.WriteString('mysql', 'server', 'localhost');
    ini.WriteString('mysql', 'database', 'test');
    ini.WriteString('mysql', 'username', 'test');
    ini.WriteString('mysql', 'password', 'test');
  finally
    ini.Free;
  end;
end;

procedure registerTests;
var
  iniName : String;
begin
  if not getCommandLineParam('test-settings', iniName) then
    iniName := partnerFile('test-settings.ini');

  if not FileExists(iniName) then
     setupDefaultTestSettings(iniName);

  TestSettings.free;
  TestSettings := TFslTestSettings.Create(iniName);

  MarkdownDaringFireballTests.registerTests;
  MarkdownCommonMarkTests.registerTests;
  FHIR.Support.Tests.registerTests;
  FHIR.Tx.IETFLang.Tests.registerTests;
  FHIR.Tests.IdUriParser.registerTests;
  FHIR.Database.Tests.registerTests;
  FHIR.Ucum.Tests.registerTests;
  FHIR.Snomed.Tests.registerTests;
  FHIR.v2.Tests.registerTests;
end;

end.
>>>>>>> 47905dba
<|MERGE_RESOLUTION|>--- conflicted
+++ resolved
@@ -1,4 +1,3 @@
-<<<<<<< HEAD
 unit FHIR.Server.TestRegistry;
 
 {
@@ -87,154 +86,9 @@
   DefaultMySQLDriver = 'MySQL ODBC 8.0 Unicode Driver';
 {$ENDIF}
 {$IFDEF OSX}
+DefaultServerTestsRoot = '/users/grahamegrieve/work/fhirserver';
 DefaultMDTestRoot =      '/users/grahamegrieve/work/markdown';
-DefaultServerTestsRoot = '/users/grahamegrieve/work/fhirserver';
 DefaultFHIRTestsRoot =   '/users/grahamegrieve/work/fhir-test-cases';
-{$ENDIF}
-
-procedure setupDefaultTestSettings(filename : String);
-var
-  ini : TIniFile;
-begin
-  ini := TIniFile.Create(filename);
-  try
-    ini.WriteString('locations', 'fhirserver', DefaultServerTestsRoot);
-    ini.WriteString('locations', 'fhir-test-cases', DefaultFHIRTestsRoot);
-    ini.WriteString('locations', 'markdown', DefaultMDTestRoot);
-
-    // database tests:
-    ini.WriteString('mssql', 'driver', DefaultMSSQLDriver);
-    ini.WriteString('mssql', 'server', '(local)');
-    ini.WriteString('mssql', 'database', 'test');
-
-    // database tests:
-    ini.WriteString('mysql', 'driver', DefaultMySQLDriver);
-    ini.WriteString('mysql', 'server', 'localhost');
-    ini.WriteString('mysql', 'database', 'test');
-    ini.WriteString('mysql', 'username', 'test');
-    ini.WriteString('mysql', 'password', 'test');
-  finally
-    ini.Free;
-  end;
-end;
-
-procedure registerTests;
-var
-  iniName : String;
-begin
-  if not getCommandLineParam('test-settings', iniName) then
-    iniName := partnerFile('test-settings.ini');
-
-  if not FileExists(iniName) then
-     setupDefaultTestSettings(iniName);
-
-  TestSettings.free;
-  TestSettings := TFslTestSettings.Create(iniName);
-
-  MarkdownDaringFireballTests.registerTests;
-  MarkdownCommonMarkTests.registerTests;
-  FHIR.Support.Tests.registerTests;
-  FHIR.Tx.IETFLang.Tests.registerTests;
-  FHIR.Tests.IdUriParser.registerTests;
-  FHIR.Database.Tests.registerTests;
-  FHIR.Ucum.Tests.registerTests;
-  FHIR.Snomed.Tests.registerTests;
-  FHIR.v2.Tests.registerTests;
-end;
-
-end.
-=======
-unit FHIR.Server.TestRegistry;
-
-{
-Copyright (c) 2011+, HL7 and Health Intersections Pty Ltd (http://www.healthintersections.com.au)
-All rights reserved.
-
-Redistribution and use in source and binary forms, with or without modification,
-are permitted provided that the following conditions are met:
-
- * Redistributions of source code must retain the above copyright notice, this
-   list of conditions and the following disclaimer.
- * Redistributions in binary form must reproduce the above copyright notice,
-   this list of conditions and the following disclaimer in the documentation
-   and/or other materials provided with the distribution.
- * Neither the name of HL7 nor the names of its contributors may be used to
-   endorse or promote products derived from this software without specific
-   prior written permission.
-
-THIS SOFTWARE IS PROVIDED BY THE COPYRIGHT HOLDERS AND CONTRIBUTORS 'AS IS' AND
-ANY EXPRESS OR IMPLIED WARRANTIES, INCLUDING, BUT NOT LIMITED TO, THE IMPLIED
-WARRANTIES OF MERCHANTABILITY AND FITNESS FOR A PARTICULAR PURPOSE ARE DISCLAIMED.
-IN NO EVENT SHALL THE COPYRIGHT HOLDER OR CONTRIBUTORS BE LIABLE FOR ANY DIRECT,
-INDIRECT, INCIDENTAL, SPECIAL, EXEMPLARY, OR CONSEQUENTIAL DAMAGES (INCLUDING, BUT
-NOT LIMITED TO, PROCUREMENT OF SUBSTITUTE GOODS OR SERVICES; LOSS OF USE, DATA, OR
-PROFITS; OR BUSINESS INTERRUPTION) HOWEVER CAUSED AND ON ANY THEORY OF LIABILITY,
-WHETHER IN CONTRACT, STRICT LIABILITY, OR TORT (INCLUDING NEGLIGENCE OR OTHERWISE)
-ARISING IN ANY WAY OUT OF THE USE OF THIS SOFTWARE, EVEN IF ADVISED OF THE
-POSSIBILITY OF SUCH DAMAGE.
-}
-
-{$I fhir.inc}
-
-interface
-
-(*
-
-FHIR.Javascript.Tests
-FHIR.R4.Tests.Client
-FHIR.R4.Tests.Liquid
-FHIR.R4.Tests.Maps
-FHIR.R4.Tests.Parser
-FHIR.R4.Tests.PathEngine
-FHIR.R4.Tests.Utilities
-FHIR.R4.Tests.Validator
-FHIR.R4.Tests.Worker
-FHIR.Tools.GraphQL.Tests
-FHIR.Tests.FullServer
-FHIR.Tests.GraphDefinition
-FHIR.Tests.RestFulServer
-FHIR.Tests.SearchSyntax
-FHIR.Tests.SmartLogin
-FHIR.XVersion.Tests
-FHIR.R4.Tests.Context
-*)
-
-uses
-  SysUtils, IniFiles,
-  FHIR.Support.Testing, FHIR.Support.Utilities,
-  MarkdownDaringFireballTests, MarkdownCommonMarkTests,
-  FHIR.Support.Tests, FHIR.Tx.IETFLang.Tests, FHIR.Tests.IdUriParser, FHIR.Database.Tests,
-  FHIR.Ucum.Tests, FHIR.Snomed.Tests, FHIR.v2.Tests, FHIR.Cda.Tests;
-
-procedure registerTests;
-
-implementation
-
-  // before we register the tests, we have to set up the locations of 3 folders:
-  // * the markdown github repo location (local root)
-  // * the official tests github repo (local root)
-  // * the github repo for the server (local root)
-  // the tests don't clone these repos - this must be done first
-
-const
-{$IFDEF WINDOWS}
-  DefaultMDTestRoot =      'c:\work\markdown';
-  DefaultServerTestsRoot = 'c:\work\fhirserver';
-  DefaultFHIRTestsRoot =   'c:\work\org.hl7.fhir\fhir-test-cases';
-  DefaultMSSQLDriver = 'SQL Server';
-  DefaultMySQLDriver = 'MySQL ODBC 8.0 Unicode Driver';
-{$ENDIF}
-{$IFDEF LINUX}
-  DefaultMDTestRoot =      '/home/gg/markdown';
-  DefaultServerTestsRoot = '/home/gg/fhirserver';
-  DefaultFHIRTestsRoot =   '/home/gg/fhir-test-cases';
-  DefaultMSSQLDriver = 'ODBC Driver 17 for SQL Server';
-  DefaultMySQLDriver = 'MySQL ODBC 8.0 Unicode Driver';
-{$ENDIF}
-{$IFDEF OSX}
-  DefaultMDTestRoot =      '/home/grahamegrieve/work/markdown';
-  DefaultServerTestsRoot = '/home/grahamegrieve/work/fhirserver';
-  DefaultFHIRTestsRoot =   '/home/grahamegrieve/work/fhir-test-cases';
   DefaultMSSQLDriver = 'ODBC Driver 17 for SQL Server';
   DefaultMySQLDriver = 'MySQL ODBC 8.0 Unicode Driver';
 {$ENDIF}
@@ -289,5 +143,4 @@
   FHIR.v2.Tests.registerTests;
 end;
 
-end.
->>>>>>> 47905dba
+end.