--- conflicted
+++ resolved
@@ -1,524 +1,518 @@
-<CONFIG>
-  <ProjectOptions>
-    <Version Value="12"/>
-    <PathDelim Value="\"/>
-    <General>
-      <Flags>
-        <MainUnitHasCreateFormStatements Value="False"/>
-        <MainUnitHasTitleStatement Value="False"/>
-        <MainUnitHasScaledStatement Value="False"/>
-        <CompatibilityMode Value="True"/>
-      </Flags>
-      <SessionStorage Value="InProjectDir"/>
-      <Title Value="FHIRConsole"/>
-      <ResourceType Value="res"/>
-      <UseXPManifest Value="True"/>
-      <Icon Value="0"/>
-    </General>
-    <VersionInfo>
-      <MajorVersionNr Value="3"/>
-<<<<<<< HEAD
-      <RevisionNr Value="6"/>
-      <MinorVersionNr Value="1"/>
-      <Attributes pvaDebug="False"/>
-=======
-      <MinorVersionNr Value="1"/>
-      <RevisionNr Value="5"/>
->>>>>>> e5269793
-    </VersionInfo>
-    <BuildModes Count="8">
-      <Item1 Name="default" Default="True"/>
-      <Item2 Name="win32">
-        <MacroValues Count="1">
-          <Macro4 Name="LCLWidgetType" Value="win32"/>
-        </MacroValues>
-        <CompilerOptions>
-          <Version Value="11"/>
-          <PathDelim Value="\"/>
-          <Target>
-            <Filename Value="..\..\exec\64\FHIRConsole.exe"/>
-          </Target>
-          <SearchPaths>
-            <IncludeFiles Value="$(ProjOutDir);..\library"/>
-            <Libraries Value="..\dependencies\openssl\$(TargetOS)-$(TargetCPU)"/>
-            <OtherUnitFiles Value="admin;tx;..\dependencies\FMM"/>
-            <UnitOutputDirectory Value="lib\console\$(BuildMode)"/>
-          </SearchPaths>
-          <Parsing>
-            <SyntaxOptions>
-              <IncludeAssertionCode Value="True"/>
-            </SyntaxOptions>
-          </Parsing>
-          <CodeGeneration>
-            <Checks>
-              <IOChecks Value="True"/>
-              <RangeChecks Value="True"/>
-              <OverflowChecks Value="True"/>
-              <StackChecks Value="True"/>
-            </Checks>
-            <VerifyObjMethodCallValidity Value="True"/>
-            <TargetCPU Value="i386"/>
-            <TargetOS Value="win32"/>
-          </CodeGeneration>
-          <Linking>
-            <Debugging>
-              <DebugInfoType Value="dsDwarf2Set"/>
-            </Debugging>
-            <Options>
-              <Win32>
-                <GraphicApplication Value="True"/>
-              </Win32>
-            </Options>
-          </Linking>
-        </CompilerOptions>
-      </Item2>
-      <Item3 Name="win64">
-        <MacroValues Count="1">
-          <Macro4 Name="LCLWidgetType" Value="win32"/>
-        </MacroValues>
-        <CompilerOptions>
-          <Version Value="11"/>
-          <PathDelim Value="\"/>
-          <Target>
-            <Filename Value="..\exec\64\FHIRConsole.exe"/>
-          </Target>
-          <SearchPaths>
-            <IncludeFiles Value="$(ProjOutDir);..\library"/>
-            <Libraries Value="..\dependencies\openssl\$(TargetOS)-$(TargetCPU)"/>
-            <OtherUnitFiles Value="admin;tx;..\library\fsl\tests;..\library\fhir\tests;..\library\fhir4\tests;..\library\fhir4b\tests;..\library\fhir5\tests;..\library\ftx\tests;..\library\fxver\tests;..\library\cda\tests;..\library\v2\tests;..\library\fdb\tests;..\library\fcomp\tests;modules;tests;..\dependencies\FMM"/>
-            <UnitOutputDirectory Value="lib\console\$(BuildMode)"/>
-          </SearchPaths>
-          <Parsing>
-            <SyntaxOptions>
-              <IncludeAssertionCode Value="True"/>
-            </SyntaxOptions>
-          </Parsing>
-          <CodeGeneration>
-            <Checks>
-              <IOChecks Value="True"/>
-              <RangeChecks Value="True"/>
-              <OverflowChecks Value="True"/>
-              <StackChecks Value="True"/>
-            </Checks>
-            <VerifyObjMethodCallValidity Value="True"/>
-            <TargetCPU Value="x86_64"/>
-            <TargetOS Value="win64"/>
-            <Optimizations>
-              <OptimizationLevel Value="0"/>
-            </Optimizations>
-          </CodeGeneration>
-          <Linking>
-            <Debugging>
-              <DebugInfoType Value="dsDwarf2Set"/>
-            </Debugging>
-            <Options>
-              <Win32>
-                <GraphicApplication Value="True"/>
-              </Win32>
-            </Options>
-          </Linking>
-        </CompilerOptions>
-      </Item3>
-      <Item4 Name="linux">
-        <MacroValues Count="1">
-          <Macro1 Name="LCLWidgetType" Value="gtk2"/>
-        </MacroValues>
-        <CompilerOptions>
-          <Version Value="11"/>
-          <PathDelim Value="\"/>
-          <Target>
-            <Filename Value="..\exec\64\FHIRConsole"/>
-          </Target>
-          <SearchPaths>
-            <IncludeFiles Value="$(ProjOutDir);..\library"/>
-            <Libraries Value="\usr\local\lib64\"/>
-            <OtherUnitFiles Value="admin;tx;..\library\fsl\tests;..\library\fhir\tests;..\library\fhir4\tests;..\library\fhir4b\tests;..\library\fhir5\tests;..\library\ftx\tests;..\library\fxver\tests;..\library\cda\tests;..\library\v2\tests;..\library\fdb\tests;modules;tests;..\library\fcomp\tests"/>
-            <UnitOutputDirectory Value="lib\console\$(BuildMode)"/>
-          </SearchPaths>
-          <CodeGeneration>
-            <TargetCPU Value="x86_64"/>
-            <TargetOS Value="linux"/>
-          </CodeGeneration>
-          <Linking>
-            <Debugging>
-              <DebugInfoType Value="dsDwarf2Set"/>
-            </Debugging>
-            <Options>
-              <LinkerOptions Value="-R .\"/>
-              <Win32>
-                <GraphicApplication Value="True"/>
-              </Win32>
-            </Options>
-          </Linking>
-          <Other>
-            <CustomOptions Value="-k--library-path=/usr/local/lib64 -k--verbose -k--library-path=/tmp/openssl/lib"/>
-          </Other>
-        </CompilerOptions>
-      </Item4>
-      <Item5 Name="osx">
-        <MacroValues Count="1">
-          <Macro2 Name="LCLWidgetType" Value="cocoa"/>
-        </MacroValues>
-        <CompilerOptions>
-          <Version Value="11"/>
-          <PathDelim Value="\"/>
-          <Target>
-            <Filename Value="..\exec\64\FHIRConsole"/>
-          </Target>
-          <SearchPaths>
-            <IncludeFiles Value="$(ProjOutDir);..\library"/>
-            <Libraries Value="..\dependencies\openssl\$(TargetOS)-$(TargetCPU)"/>
-            <OtherUnitFiles Value="admin;tx"/>
-            <UnitOutputDirectory Value="lib\console\$(BuildMode)"/>
-          </SearchPaths>
-          <CodeGeneration>
-            <TargetCPU Value="x86_64"/>
-            <TargetOS Value="darwin"/>
-          </CodeGeneration>
-          <Linking>
-            <Debugging>
-              <DebugInfoType Value="dsDwarf2Set"/>
-            </Debugging>
-          </Linking>
-        </CompilerOptions>
-      </Item5>
-      <Item6 Name="osx-m1">
-        <MacroValues Count="1">
-          <Macro2 Name="LCLWidgetType" Value="cocoa"/>
-        </MacroValues>
-        <CompilerOptions>
-          <Version Value="11"/>
-          <PathDelim Value="\"/>
-          <Target>
-            <Filename Value="..\exec\64\FHIRConsole"/>
-          </Target>
-          <SearchPaths>
-            <IncludeFiles Value="$(ProjOutDir);..\library"/>
-            <Libraries Value="..\dependencies\openssl\$(TargetOS)-$(TargetCPU)"/>
-            <OtherUnitFiles Value="admin;tx;..\library\fsl\tests;..\library\fhir\tests;..\library\fhir4\tests;..\library\fhir4b\tests;..\library\fhir5\tests;..\library\ftx\tests;..\library\fxver\tests;..\library\cda\tests;..\library\v2\tests;..\library\fdb\tests;..\library\fcomp\tests;modules;tests"/>
-            <UnitOutputDirectory Value="lib\console\$(BuildMode)"/>
-          </SearchPaths>
-          <Parsing>
-            <SyntaxOptions>
-              <IncludeAssertionCode Value="True"/>
-            </SyntaxOptions>
-          </Parsing>
-          <CodeGeneration>
-            <Checks>
-              <IOChecks Value="True"/>
-              <RangeChecks Value="True"/>
-              <OverflowChecks Value="True"/>
-              <StackChecks Value="True"/>
-            </Checks>
-            <VerifyObjMethodCallValidity Value="True"/>
-            <TargetCPU Value="aarch64"/>
-            <TargetOS Value="darwin"/>
-            <Optimizations>
-              <OptimizationLevel Value="0"/>
-            </Optimizations>
-          </CodeGeneration>
-          <Linking>
-            <Debugging>
-              <DebugInfoType Value="dsDwarf2Set"/>
-              <UseExternalDbgSyms Value="True"/>
-            </Debugging>
-          </Linking>
-          <Other>
-            <CustomOptions Value="-WM11.0&#10;-XR/Applications/Xcode.app/Contents/Developer/Platforms/MacOSX.platform/Developer/SDKs/MacOSX.sdk&#10;-gw2&#10;-gw3"/>
-          </Other>
-        </CompilerOptions>
-      </Item6>
-      <Item7 Name="win64-release">
-        <MacroValues Count="1">
-          <Macro4 Name="LCLWidgetType" Value="win32"/>
-        </MacroValues>
-        <CompilerOptions>
-          <Version Value="11"/>
-          <PathDelim Value="\"/>
-          <Target>
-            <Filename Value="..\exec\64\FHIRConsole.exe"/>
-          </Target>
-          <SearchPaths>
-            <IncludeFiles Value="$(ProjOutDir);..\library"/>
-            <Libraries Value="..\dependencies\openssl\$(TargetOS)-$(TargetCPU)"/>
-            <OtherUnitFiles Value="admin;tx;..\library\fsl\tests;..\library\fhir\tests;..\library\fhir4\tests;..\library\fhir4b\tests;..\library\fhir5\tests;..\library\ftx\tests;..\library\fxver\tests;..\library\cda\tests;..\library\v2\tests;..\library\fdb\tests;..\library\fcomp\tests;modules;tests;..\dependencies\FMM"/>
-            <UnitOutputDirectory Value="lib\console\$(BuildMode)"/>
-          </SearchPaths>
-          <CodeGeneration>
-            <TargetCPU Value="x86_64"/>
-            <TargetOS Value="win64"/>
-            <Optimizations>
-              <OptimizationLevel Value="3"/>
-            </Optimizations>
-          </CodeGeneration>
-          <Linking>
-            <Debugging>
-              <GenerateDebugInfo Value="False"/>
-              <DebugInfoType Value="dsDwarf2Set"/>
-            </Debugging>
-            <Options>
-              <Win32>
-                <GraphicApplication Value="True"/>
-              </Win32>
-            </Options>
-          </Linking>
-          <Other>
-            <Verbosity>
-              <ShowWarn Value="False"/>
-              <ShowNotes Value="False"/>
-              <ShowHints Value="False"/>
-            </Verbosity>
-            <WriteFPCLogo Value="False"/>
-          </Other>
-        </CompilerOptions>
-      </Item7>
-      <Item8 Name="linux-release">
-        <CompilerOptions>
-          <Version Value="11"/>
-          <PathDelim Value="\"/>
-          <Target>
-            <Filename Value="..\exec\64\FHIRConsole"/>
-          </Target>
-          <SearchPaths>
-            <IncludeFiles Value="$(ProjOutDir);..\library"/>
-            <Libraries Value="\usr\local\lib64\"/>
-            <OtherUnitFiles Value="admin;tx;..\library\fsl\tests;..\library\fhir\tests;..\library\fhir4\tests;..\library\fhir4b\tests;..\library\fhir5\tests;..\library\ftx\tests;..\library\fxver\tests;..\library\cda\tests;..\library\v2\tests;..\library\fdb\tests;modules;tests;..\library\fcomp\tests"/>
-            <UnitOutputDirectory Value="lib\console\$(BuildMode)"/>
-          </SearchPaths>
-          <CodeGeneration>
-            <TargetCPU Value="x86_64"/>
-            <TargetOS Value="linux"/>
-            <Optimizations>
-              <OptimizationLevel Value="3"/>
-            </Optimizations>
-          </CodeGeneration>
-          <Linking>
-            <Debugging>
-              <GenerateDebugInfo Value="False"/>
-              <DebugInfoType Value="dsDwarf2Set"/>
-            </Debugging>
-            <Options>
-              <Win32>
-                <GraphicApplication Value="True"/>
-              </Win32>
-            </Options>
-          </Linking>
-        </CompilerOptions>
-      </Item8>
-      <SharedMatrixOptions Count="4">
-        <Item1 ID="348441424249" Modes="linux" Type="IDEMacro" MacroName="LCLWidgetType" Value="gtk2"/>
-        <Item2 ID="601568390877" Modes="osx,osx-m1" Type="IDEMacro" MacroName="LCLWidgetType" Value="cocoa"/>
-        <Item3 ID="986226565548" Type="IDEMacro" MacroName="LCLWidgetType" Value="carbon"/>
-        <Item4 ID="116515061841" Modes="win32,win64,win64-release" Type="IDEMacro" MacroName="LCLWidgetType" Value="win32"/>
-      </SharedMatrixOptions>
-    </BuildModes>
-    <PublishOptions>
-      <Version Value="2"/>
-      <UseFileFilters Value="True"/>
-    </PublishOptions>
-    <RunParams>
-      <FormatVersion Value="2"/>
-    </RunParams>
-    <RequiredPackages Count="18">
-      <Item1>
-        <PackageName Value="Pdfium"/>
-      </Item1>
-      <Item2>
-        <PackageName Value="markdowntests"/>
-      </Item2>
-      <Item3>
-        <PackageName Value="idetester"/>
-      </Item3>
-      <Item4>
-        <PackageName Value="fhir4b"/>
-      </Item4>
-      <Item5>
-        <PackageName Value="fhir5"/>
-      </Item5>
-      <Item6>
-        <PackageName Value="fhir3"/>
-      </Item6>
-      <Item7>
-        <PackageName Value="fhir2"/>
-      </Item7>
-      <Item8>
-        <PackageName Value="fhir_xver"/>
-      </Item8>
-      <Item9>
-        <PackageName Value="fhir4"/>
-      </Item9>
-      <Item10>
-        <PackageName Value="fcomp"/>
-      </Item10>
-      <Item11>
-        <PackageName Value="laz.virtualtreeview_package"/>
-      </Item11>
-      <Item12>
-        <PackageName Value="LazControls"/>
-      </Item12>
-      <Item13>
-        <PackageName Value="fhir_fsl"/>
-      </Item13>
-      <Item14>
-        <PackageName Value="fhir"/>
-      </Item14>
-      <Item15>
-        <PackageName Value="fhir_fui"/>
-      </Item15>
-      <Item16>
-        <PackageName Value="MarkdownEngine"/>
-      </Item16>
-      <Item17>
-        <PackageName Value="DateTimeCtrls"/>
-      </Item17>
-      <Item18>
-        <PackageName Value="LCL"/>
-      </Item18>
-    </RequiredPackages>
-    <Units Count="14">
-      <Unit0>
-        <Filename Value="fhirconsole.pas"/>
-        <IsPartOfProject Value="True"/>
-      </Unit0>
-      <Unit1>
-        <Filename Value="console_form.pas"/>
-        <IsPartOfProject Value="True"/>
-        <ComponentName Value="MainConsoleForm"/>
-        <HasResources Value="True"/>
-        <ResourceBaseClass Value="Form"/>
-      </Unit1>
-      <Unit2>
-        <Filename Value="admin\console_dest_edit.pas"/>
-        <IsPartOfProject Value="True"/>
-        <HasResources Value="True"/>
-      </Unit2>
-      <Unit3>
-        <Filename Value="admin\console_ep_edit.pas"/>
-        <IsPartOfProject Value="True"/>
-        <ComponentName Value="EditEPForm"/>
-        <HasResources Value="True"/>
-        <ResourceBaseClass Value="Form"/>
-      </Unit3>
-      <Unit4>
-        <Filename Value="admin\console_id_edit.pas"/>
-        <IsPartOfProject Value="True"/>
-        <ComponentName Value="EditIDForm"/>
-        <HasResources Value="True"/>
-        <ResourceBaseClass Value="Form"/>
-      </Unit4>
-      <Unit5>
-        <Filename Value="admin\console_managers.pas"/>
-        <IsPartOfProject Value="True"/>
-      </Unit5>
-      <Unit6>
-        <Filename Value="admin\console_server_form.pas"/>
-        <IsPartOfProject Value="True"/>
-        <ComponentName Value="ServerConnectionForm"/>
-        <HasResources Value="True"/>
-        <ResourceBaseClass Value="Form"/>
-      </Unit6>
-      <Unit7>
-        <Filename Value="admin\console_tx_edit.pas"/>
-        <IsPartOfProject Value="True"/>
-        <ComponentName Value="EditTxForm"/>
-        <HasResources Value="True"/>
-        <ResourceBaseClass Value="Form"/>
-      </Unit7>
-      <Unit8>
-        <Filename Value="admin\server_config.pas"/>
-        <IsPartOfProject Value="True"/>
-      </Unit8>
-      <Unit9>
-        <Filename Value="admin\install_form.pas"/>
-        <IsPartOfProject Value="True"/>
-        <ComponentName Value="EndpointInstallForm"/>
-        <HasResources Value="True"/>
-        <ResourceBaseClass Value="Form"/>
-      </Unit9>
-      <Unit10>
-        <Filename Value="admin\install_log.pas"/>
-        <IsPartOfProject Value="True"/>
-        <ComponentName Value="InstallProgressForm"/>
-        <HasResources Value="True"/>
-        <ResourceBaseClass Value="Form"/>
-      </Unit10>
-      <Unit11>
-        <Filename Value="installer.pas"/>
-        <IsPartOfProject Value="True"/>
-      </Unit11>
-      <Unit12>
-        <Filename Value="admin\frm_about.pas"/>
-        <IsPartOfProject Value="True"/>
-        <ComponentName Value="ConsoleAboutForm"/>
-        <HasResources Value="True"/>
-        <ResourceBaseClass Value="Form"/>
-      </Unit12>
-      <Unit13>
-        <Filename Value="test_form.pas"/>
-        <IsPartOfProject Value="True"/>
-        <ComponentName Value="TestForm"/>
-        <HasResources Value="True"/>
-        <ResourceBaseClass Value="Form"/>
-      </Unit13>
-    </Units>
-  </ProjectOptions>
-  <CompilerOptions>
-    <Version Value="11"/>
-    <PathDelim Value="\"/>
-    <Target>
-      <Filename Value="..\exec\64\FHIRConsole.exe"/>
-    </Target>
-    <SearchPaths>
-      <IncludeFiles Value="$(ProjOutDir);..\library"/>
-      <Libraries Value="..\dependencies\openssl\$(TargetOS)-$(TargetCPU)"/>
-      <OtherUnitFiles Value="admin;tx;..\dependencies\FMM"/>
-      <UnitOutputDirectory Value="lib\$(BuildMode)"/>
-    </SearchPaths>
-    <Parsing>
-      <SyntaxOptions>
-        <IncludeAssertionCode Value="True"/>
-      </SyntaxOptions>
-    </Parsing>
-    <CodeGeneration>
-      <Checks>
-        <IOChecks Value="True"/>
-        <RangeChecks Value="True"/>
-        <OverflowChecks Value="True"/>
-        <StackChecks Value="True"/>
-      </Checks>
-      <VerifyObjMethodCallValidity Value="True"/>
-    </CodeGeneration>
-    <Linking>
-      <Debugging>
-        <DebugInfoType Value="dsDwarf2Set"/>
-      </Debugging>
-      <Options>
-        <Win32>
-          <GraphicApplication Value="True"/>
-        </Win32>
-      </Options>
-    </Linking>
-  </CompilerOptions>
-  <Debugging>
-    <Exceptions Count="6">
-      <Item1>
-        <Name Value="EIdSocketError"/>
-      </Item1>
-      <Item2>
-        <Name Value="EIdConnClosedGracefully"/>
-      </Item2>
-      <Item3>
-        <Name Value="ELibraryException"/>
-      </Item3>
-      <Item4>
-        <Name Value="&lt;Unknown Class&gt;"/>
-      </Item4>
-      <Item5>
-        <Name Value="0000000eEIdSocketError"/>
-      </Item5>
-      <Item6>
-        <Name Value="00000017EIdConnClosedGracefully\U00000014EIdSocketHandleError"/>
-      </Item6>
-    </Exceptions>
-  </Debugging>
-</CONFIG>
+<CONFIG>
+  <ProjectOptions>
+    <Version Value="12"/>
+    <PathDelim Value="\"/>
+    <General>
+      <Flags>
+        <MainUnitHasCreateFormStatements Value="False"/>
+        <MainUnitHasTitleStatement Value="False"/>
+        <MainUnitHasScaledStatement Value="False"/>
+        <CompatibilityMode Value="True"/>
+      </Flags>
+      <SessionStorage Value="InProjectDir"/>
+      <Title Value="FHIRConsole"/>
+      <ResourceType Value="res"/>
+      <UseXPManifest Value="True"/>
+      <Icon Value="0"/>
+    </General>
+    <VersionInfo>
+      <MajorVersionNr Value="3"/>
+      <RevisionNr Value="6"/>
+      <Attributes pvaDebug="False"/>
+    </VersionInfo>
+    <BuildModes Count="8">
+      <Item1 Name="default" Default="True"/>
+      <Item2 Name="win32">
+        <MacroValues Count="1">
+          <Macro4 Name="LCLWidgetType" Value="win32"/>
+        </MacroValues>
+        <CompilerOptions>
+          <Version Value="11"/>
+          <PathDelim Value="\"/>
+          <Target>
+            <Filename Value="..\..\exec\64\FHIRConsole.exe"/>
+          </Target>
+          <SearchPaths>
+            <IncludeFiles Value="$(ProjOutDir);..\library"/>
+            <Libraries Value="..\dependencies\openssl\$(TargetOS)-$(TargetCPU)"/>
+            <OtherUnitFiles Value="admin;tx;..\dependencies\FMM"/>
+            <UnitOutputDirectory Value="lib\console\$(BuildMode)"/>
+          </SearchPaths>
+          <Parsing>
+            <SyntaxOptions>
+              <IncludeAssertionCode Value="True"/>
+            </SyntaxOptions>
+          </Parsing>
+          <CodeGeneration>
+            <Checks>
+              <IOChecks Value="True"/>
+              <RangeChecks Value="True"/>
+              <OverflowChecks Value="True"/>
+              <StackChecks Value="True"/>
+            </Checks>
+            <VerifyObjMethodCallValidity Value="True"/>
+            <TargetCPU Value="i386"/>
+            <TargetOS Value="win32"/>
+          </CodeGeneration>
+          <Linking>
+            <Debugging>
+              <DebugInfoType Value="dsDwarf2Set"/>
+            </Debugging>
+            <Options>
+              <Win32>
+                <GraphicApplication Value="True"/>
+              </Win32>
+            </Options>
+          </Linking>
+        </CompilerOptions>
+      </Item2>
+      <Item3 Name="win64">
+        <MacroValues Count="1">
+          <Macro4 Name="LCLWidgetType" Value="win32"/>
+        </MacroValues>
+        <CompilerOptions>
+          <Version Value="11"/>
+          <PathDelim Value="\"/>
+          <Target>
+            <Filename Value="..\exec\64\FHIRConsole.exe"/>
+          </Target>
+          <SearchPaths>
+            <IncludeFiles Value="$(ProjOutDir);..\library"/>
+            <Libraries Value="..\dependencies\openssl\$(TargetOS)-$(TargetCPU)"/>
+            <OtherUnitFiles Value="admin;tx;..\library\fsl\tests;..\library\fhir\tests;..\library\fhir4\tests;..\library\fhir4b\tests;..\library\fhir5\tests;..\library\ftx\tests;..\library\fxver\tests;..\library\cda\tests;..\library\v2\tests;..\library\fdb\tests;..\library\fcomp\tests;modules;tests;..\dependencies\FMM"/>
+            <UnitOutputDirectory Value="lib\console\$(BuildMode)"/>
+          </SearchPaths>
+          <Parsing>
+            <SyntaxOptions>
+              <IncludeAssertionCode Value="True"/>
+            </SyntaxOptions>
+          </Parsing>
+          <CodeGeneration>
+            <Checks>
+              <IOChecks Value="True"/>
+              <RangeChecks Value="True"/>
+              <OverflowChecks Value="True"/>
+              <StackChecks Value="True"/>
+            </Checks>
+            <VerifyObjMethodCallValidity Value="True"/>
+            <TargetCPU Value="x86_64"/>
+            <TargetOS Value="win64"/>
+            <Optimizations>
+              <OptimizationLevel Value="0"/>
+            </Optimizations>
+          </CodeGeneration>
+          <Linking>
+            <Debugging>
+              <DebugInfoType Value="dsDwarf2Set"/>
+            </Debugging>
+            <Options>
+              <Win32>
+                <GraphicApplication Value="True"/>
+              </Win32>
+            </Options>
+          </Linking>
+        </CompilerOptions>
+      </Item3>
+      <Item4 Name="linux">
+        <MacroValues Count="1">
+          <Macro1 Name="LCLWidgetType" Value="gtk2"/>
+        </MacroValues>
+        <CompilerOptions>
+          <Version Value="11"/>
+          <PathDelim Value="\"/>
+          <Target>
+            <Filename Value="..\exec\64\FHIRConsole"/>
+          </Target>
+          <SearchPaths>
+            <IncludeFiles Value="$(ProjOutDir);..\library"/>
+            <Libraries Value="\usr\local\lib64\"/>
+            <OtherUnitFiles Value="admin;tx;..\library\fsl\tests;..\library\fhir\tests;..\library\fhir4\tests;..\library\fhir4b\tests;..\library\fhir5\tests;..\library\ftx\tests;..\library\fxver\tests;..\library\cda\tests;..\library\v2\tests;..\library\fdb\tests;modules;tests;..\library\fcomp\tests"/>
+            <UnitOutputDirectory Value="lib\console\$(BuildMode)"/>
+          </SearchPaths>
+          <CodeGeneration>
+            <TargetCPU Value="x86_64"/>
+            <TargetOS Value="linux"/>
+          </CodeGeneration>
+          <Linking>
+            <Debugging>
+              <DebugInfoType Value="dsDwarf2Set"/>
+            </Debugging>
+            <Options>
+              <LinkerOptions Value="-R .\"/>
+              <Win32>
+                <GraphicApplication Value="True"/>
+              </Win32>
+            </Options>
+          </Linking>
+          <Other>
+            <CustomOptions Value="-k--library-path=/usr/local/lib64 -k--verbose -k--library-path=/tmp/openssl/lib"/>
+          </Other>
+        </CompilerOptions>
+      </Item4>
+      <Item5 Name="osx">
+        <MacroValues Count="1">
+          <Macro2 Name="LCLWidgetType" Value="cocoa"/>
+        </MacroValues>
+        <CompilerOptions>
+          <Version Value="11"/>
+          <PathDelim Value="\"/>
+          <Target>
+            <Filename Value="..\exec\64\FHIRConsole"/>
+          </Target>
+          <SearchPaths>
+            <IncludeFiles Value="$(ProjOutDir);..\library"/>
+            <Libraries Value="..\dependencies\openssl\$(TargetOS)-$(TargetCPU)"/>
+            <OtherUnitFiles Value="admin;tx"/>
+            <UnitOutputDirectory Value="lib\console\$(BuildMode)"/>
+          </SearchPaths>
+          <CodeGeneration>
+            <TargetCPU Value="x86_64"/>
+            <TargetOS Value="darwin"/>
+          </CodeGeneration>
+          <Linking>
+            <Debugging>
+              <DebugInfoType Value="dsDwarf2Set"/>
+            </Debugging>
+          </Linking>
+        </CompilerOptions>
+      </Item5>
+      <Item6 Name="osx-m1">
+        <MacroValues Count="1">
+          <Macro2 Name="LCLWidgetType" Value="cocoa"/>
+        </MacroValues>
+        <CompilerOptions>
+          <Version Value="11"/>
+          <PathDelim Value="\"/>
+          <Target>
+            <Filename Value="..\exec\64\FHIRConsole"/>
+          </Target>
+          <SearchPaths>
+            <IncludeFiles Value="$(ProjOutDir);..\library"/>
+            <Libraries Value="..\dependencies\openssl\$(TargetOS)-$(TargetCPU)"/>
+            <OtherUnitFiles Value="admin;tx;..\library\fsl\tests;..\library\fhir\tests;..\library\fhir4\tests;..\library\fhir4b\tests;..\library\fhir5\tests;..\library\ftx\tests;..\library\fxver\tests;..\library\cda\tests;..\library\v2\tests;..\library\fdb\tests;..\library\fcomp\tests;modules;tests"/>
+            <UnitOutputDirectory Value="lib\console\$(BuildMode)"/>
+          </SearchPaths>
+          <Parsing>
+            <SyntaxOptions>
+              <IncludeAssertionCode Value="True"/>
+            </SyntaxOptions>
+          </Parsing>
+          <CodeGeneration>
+            <Checks>
+              <IOChecks Value="True"/>
+              <RangeChecks Value="True"/>
+              <OverflowChecks Value="True"/>
+              <StackChecks Value="True"/>
+            </Checks>
+            <VerifyObjMethodCallValidity Value="True"/>
+            <TargetCPU Value="aarch64"/>
+            <TargetOS Value="darwin"/>
+            <Optimizations>
+              <OptimizationLevel Value="0"/>
+            </Optimizations>
+          </CodeGeneration>
+          <Linking>
+            <Debugging>
+              <DebugInfoType Value="dsDwarf2Set"/>
+              <UseExternalDbgSyms Value="True"/>
+            </Debugging>
+          </Linking>
+          <Other>
+            <CustomOptions Value="-WM11.0&#10;-XR/Applications/Xcode.app/Contents/Developer/Platforms/MacOSX.platform/Developer/SDKs/MacOSX.sdk&#10;-gw2&#10;-gw3"/>
+          </Other>
+        </CompilerOptions>
+      </Item6>
+      <Item7 Name="win64-release">
+        <MacroValues Count="1">
+          <Macro4 Name="LCLWidgetType" Value="win32"/>
+        </MacroValues>
+        <CompilerOptions>
+          <Version Value="11"/>
+          <PathDelim Value="\"/>
+          <Target>
+            <Filename Value="..\exec\64\FHIRConsole.exe"/>
+          </Target>
+          <SearchPaths>
+            <IncludeFiles Value="$(ProjOutDir);..\library"/>
+            <Libraries Value="..\dependencies\openssl\$(TargetOS)-$(TargetCPU)"/>
+            <OtherUnitFiles Value="admin;tx;..\library\fsl\tests;..\library\fhir\tests;..\library\fhir4\tests;..\library\fhir4b\tests;..\library\fhir5\tests;..\library\ftx\tests;..\library\fxver\tests;..\library\cda\tests;..\library\v2\tests;..\library\fdb\tests;..\library\fcomp\tests;modules;tests;..\dependencies\FMM"/>
+            <UnitOutputDirectory Value="lib\console\$(BuildMode)"/>
+          </SearchPaths>
+          <CodeGeneration>
+            <TargetCPU Value="x86_64"/>
+            <TargetOS Value="win64"/>
+            <Optimizations>
+              <OptimizationLevel Value="3"/>
+            </Optimizations>
+          </CodeGeneration>
+          <Linking>
+            <Debugging>
+              <GenerateDebugInfo Value="False"/>
+              <DebugInfoType Value="dsDwarf2Set"/>
+            </Debugging>
+            <Options>
+              <Win32>
+                <GraphicApplication Value="True"/>
+              </Win32>
+            </Options>
+          </Linking>
+          <Other>
+            <Verbosity>
+              <ShowWarn Value="False"/>
+              <ShowNotes Value="False"/>
+              <ShowHints Value="False"/>
+            </Verbosity>
+            <WriteFPCLogo Value="False"/>
+          </Other>
+        </CompilerOptions>
+      </Item7>
+      <Item8 Name="linux-release">
+        <CompilerOptions>
+          <Version Value="11"/>
+          <PathDelim Value="\"/>
+          <Target>
+            <Filename Value="..\exec\64\FHIRConsole"/>
+          </Target>
+          <SearchPaths>
+            <IncludeFiles Value="$(ProjOutDir);..\library"/>
+            <Libraries Value="\usr\local\lib64\"/>
+            <OtherUnitFiles Value="admin;tx;..\library\fsl\tests;..\library\fhir\tests;..\library\fhir4\tests;..\library\fhir4b\tests;..\library\fhir5\tests;..\library\ftx\tests;..\library\fxver\tests;..\library\cda\tests;..\library\v2\tests;..\library\fdb\tests;modules;tests;..\library\fcomp\tests"/>
+            <UnitOutputDirectory Value="lib\console\$(BuildMode)"/>
+          </SearchPaths>
+          <CodeGeneration>
+            <TargetCPU Value="x86_64"/>
+            <TargetOS Value="linux"/>
+            <Optimizations>
+              <OptimizationLevel Value="3"/>
+            </Optimizations>
+          </CodeGeneration>
+          <Linking>
+            <Debugging>
+              <GenerateDebugInfo Value="False"/>
+              <DebugInfoType Value="dsDwarf2Set"/>
+            </Debugging>
+            <Options>
+              <Win32>
+                <GraphicApplication Value="True"/>
+              </Win32>
+            </Options>
+          </Linking>
+        </CompilerOptions>
+      </Item8>
+      <SharedMatrixOptions Count="4">
+        <Item1 ID="348441424249" Modes="linux" Type="IDEMacro" MacroName="LCLWidgetType" Value="gtk2"/>
+        <Item2 ID="601568390877" Modes="osx,osx-m1" Type="IDEMacro" MacroName="LCLWidgetType" Value="cocoa"/>
+        <Item3 ID="986226565548" Type="IDEMacro" MacroName="LCLWidgetType" Value="carbon"/>
+        <Item4 ID="116515061841" Modes="win32,win64,win64-release" Type="IDEMacro" MacroName="LCLWidgetType" Value="win32"/>
+      </SharedMatrixOptions>
+    </BuildModes>
+    <PublishOptions>
+      <Version Value="2"/>
+      <UseFileFilters Value="True"/>
+    </PublishOptions>
+    <RunParams>
+      <FormatVersion Value="2"/>
+    </RunParams>
+    <RequiredPackages Count="18">
+      <Item1>
+        <PackageName Value="Pdfium"/>
+      </Item1>
+      <Item2>
+        <PackageName Value="markdowntests"/>
+      </Item2>
+      <Item3>
+        <PackageName Value="idetester"/>
+      </Item3>
+      <Item4>
+        <PackageName Value="fhir4b"/>
+      </Item4>
+      <Item5>
+        <PackageName Value="fhir5"/>
+      </Item5>
+      <Item6>
+        <PackageName Value="fhir3"/>
+      </Item6>
+      <Item7>
+        <PackageName Value="fhir2"/>
+      </Item7>
+      <Item8>
+        <PackageName Value="fhir_xver"/>
+      </Item8>
+      <Item9>
+        <PackageName Value="fhir4"/>
+      </Item9>
+      <Item10>
+        <PackageName Value="fcomp"/>
+      </Item10>
+      <Item11>
+        <PackageName Value="laz.virtualtreeview_package"/>
+      </Item11>
+      <Item12>
+        <PackageName Value="LazControls"/>
+      </Item12>
+      <Item13>
+        <PackageName Value="fhir_fsl"/>
+      </Item13>
+      <Item14>
+        <PackageName Value="fhir"/>
+      </Item14>
+      <Item15>
+        <PackageName Value="fhir_fui"/>
+      </Item15>
+      <Item16>
+        <PackageName Value="MarkdownEngine"/>
+      </Item16>
+      <Item17>
+        <PackageName Value="DateTimeCtrls"/>
+      </Item17>
+      <Item18>
+        <PackageName Value="LCL"/>
+      </Item18>
+    </RequiredPackages>
+    <Units Count="14">
+      <Unit0>
+        <Filename Value="fhirconsole.pas"/>
+        <IsPartOfProject Value="True"/>
+      </Unit0>
+      <Unit1>
+        <Filename Value="console_form.pas"/>
+        <IsPartOfProject Value="True"/>
+        <ComponentName Value="MainConsoleForm"/>
+        <HasResources Value="True"/>
+        <ResourceBaseClass Value="Form"/>
+      </Unit1>
+      <Unit2>
+        <Filename Value="admin\console_dest_edit.pas"/>
+        <IsPartOfProject Value="True"/>
+        <HasResources Value="True"/>
+      </Unit2>
+      <Unit3>
+        <Filename Value="admin\console_ep_edit.pas"/>
+        <IsPartOfProject Value="True"/>
+        <ComponentName Value="EditEPForm"/>
+        <HasResources Value="True"/>
+        <ResourceBaseClass Value="Form"/>
+      </Unit3>
+      <Unit4>
+        <Filename Value="admin\console_id_edit.pas"/>
+        <IsPartOfProject Value="True"/>
+        <ComponentName Value="EditIDForm"/>
+        <HasResources Value="True"/>
+        <ResourceBaseClass Value="Form"/>
+      </Unit4>
+      <Unit5>
+        <Filename Value="admin\console_managers.pas"/>
+        <IsPartOfProject Value="True"/>
+      </Unit5>
+      <Unit6>
+        <Filename Value="admin\console_server_form.pas"/>
+        <IsPartOfProject Value="True"/>
+        <ComponentName Value="ServerConnectionForm"/>
+        <HasResources Value="True"/>
+        <ResourceBaseClass Value="Form"/>
+      </Unit6>
+      <Unit7>
+        <Filename Value="admin\console_tx_edit.pas"/>
+        <IsPartOfProject Value="True"/>
+        <ComponentName Value="EditTxForm"/>
+        <HasResources Value="True"/>
+        <ResourceBaseClass Value="Form"/>
+      </Unit7>
+      <Unit8>
+        <Filename Value="admin\server_config.pas"/>
+        <IsPartOfProject Value="True"/>
+      </Unit8>
+      <Unit9>
+        <Filename Value="admin\install_form.pas"/>
+        <IsPartOfProject Value="True"/>
+        <ComponentName Value="EndpointInstallForm"/>
+        <HasResources Value="True"/>
+        <ResourceBaseClass Value="Form"/>
+      </Unit9>
+      <Unit10>
+        <Filename Value="admin\install_log.pas"/>
+        <IsPartOfProject Value="True"/>
+        <ComponentName Value="InstallProgressForm"/>
+        <HasResources Value="True"/>
+        <ResourceBaseClass Value="Form"/>
+      </Unit10>
+      <Unit11>
+        <Filename Value="installer.pas"/>
+        <IsPartOfProject Value="True"/>
+      </Unit11>
+      <Unit12>
+        <Filename Value="admin\frm_about.pas"/>
+        <IsPartOfProject Value="True"/>
+        <ComponentName Value="ConsoleAboutForm"/>
+        <HasResources Value="True"/>
+        <ResourceBaseClass Value="Form"/>
+      </Unit12>
+      <Unit13>
+        <Filename Value="test_form.pas"/>
+        <IsPartOfProject Value="True"/>
+        <ComponentName Value="TestForm"/>
+        <HasResources Value="True"/>
+        <ResourceBaseClass Value="Form"/>
+      </Unit13>
+    </Units>
+  </ProjectOptions>
+  <CompilerOptions>
+    <Version Value="11"/>
+    <PathDelim Value="\"/>
+    <Target>
+      <Filename Value="..\exec\64\FHIRConsole.exe"/>
+    </Target>
+    <SearchPaths>
+      <IncludeFiles Value="$(ProjOutDir);..\library"/>
+      <Libraries Value="..\dependencies\openssl\$(TargetOS)-$(TargetCPU)"/>
+      <OtherUnitFiles Value="admin;tx;..\dependencies\FMM"/>
+      <UnitOutputDirectory Value="lib\$(BuildMode)"/>
+    </SearchPaths>
+    <Parsing>
+      <SyntaxOptions>
+        <IncludeAssertionCode Value="True"/>
+      </SyntaxOptions>
+    </Parsing>
+    <CodeGeneration>
+      <Checks>
+        <IOChecks Value="True"/>
+        <RangeChecks Value="True"/>
+        <OverflowChecks Value="True"/>
+        <StackChecks Value="True"/>
+      </Checks>
+      <VerifyObjMethodCallValidity Value="True"/>
+    </CodeGeneration>
+    <Linking>
+      <Debugging>
+        <DebugInfoType Value="dsDwarf2Set"/>
+      </Debugging>
+      <Options>
+        <Win32>
+          <GraphicApplication Value="True"/>
+        </Win32>
+      </Options>
+    </Linking>
+  </CompilerOptions>
+  <Debugging>
+    <Exceptions Count="6">
+      <Item1>
+        <Name Value="EIdSocketError"/>
+      </Item1>
+      <Item2>
+        <Name Value="EIdConnClosedGracefully"/>
+      </Item2>
+      <Item3>
+        <Name Value="ELibraryException"/>
+      </Item3>
+      <Item4>
+        <Name Value="&lt;Unknown Class&gt;"/>
+      </Item4>
+      <Item5>
+        <Name Value="0000000eEIdSocketError"/>
+      </Item5>
+      <Item6>
+        <Name Value="00000017EIdConnClosedGracefully\U00000014EIdSocketHandleError"/>
+      </Item6>
+    </Exceptions>
+  </Debugging>
+</CONFIG>