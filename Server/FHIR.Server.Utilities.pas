Unit FHIR.Server.Utilities;

{
Copyright (c) 2011+, HL7 and Health Intersections Pty Ltd (http://www.healthintersections.com.au)
All rights reserved.

Redistribution and use in source and binary forms, with or without modification,
are permitted provided that the following conditions are met:

 * Redistributions of source code must retain the above copyright notice, this
   list of conditions and the following disclaimer.
 * Redistributions in binary form must reproduce the above copyright notice,
   this list of conditions and the following disclaimer in the documentation
   and/or other materials provided with the distribution.
 * Neither the name of HL7 nor the names of its contributors may be used to
   endorse or promote products derived from this software without specific
   prior written permission.

THIS SOFTWARE IS PROVIDED BY THE COPYRIGHT HOLDERS AND CONTRIBUTORS 'AS IS' AND
ANY EXPRESS OR IMPLIED WARRANTIES, INCLUDING, BUT NOT LIMITED TO, THE IMPLIED
WARRANTIES OF MERCHANTABILITY AND FITNESS FOR A PARTICULAR PURPOSE ARE DISCLAIMED.
IN NO EVENT SHALL THE COPYRIGHT HOLDER OR CONTRIBUTORS BE LIABLE FOR ANY DIRECT,
INDIRECT, INCIDENTAL, SPECIAL, EXEMPLARY, OR CONSEQUENTIAL DAMAGES (INCLUDING, BUT
NOT LIMITED TO, PROCUREMENT OF SUBSTITUTE GOODS OR SERVICES; LOSS OF USE, DATA, OR
PROFITS; OR BUSINESS INTERRUPTION) HOWEVER CAUSED AND ON ANY THEORY OF LIABILITY,
WHETHER IN CONTRACT, STRICT LIABILITY, OR TORT (INCLUDING NEGLIGENCE OR OTHERWISE)
ARISING IN ANY WAY OUT OF THE USE OF THIS SOFTWARE, EVEN IF ADVISED OF THE
POSSIBILITY OF SUCH DAMAGE.
}

{$I fhir.inc}

interface

uses
  {$IFDEF WINDOWS} Windows, {$ENDIF}
  SysUtils, Classes, IniFiles, Generics.Collections,
  IdCustomHTTPServer,
  FHIR.Support.Utilities, FHIR.Support.Base, FHIR.Support.Logging, FHIR.Support.Threads, FHIR.Web.Parsers,
  FHIR.Database.Manager, FHIR.Database.ODBC, FHIR.Database.Dialects, FHIR.Database.SQLite,
  FHIR.Base.Objects, FHIR.Base.Lang, FHIR.Base.Utilities, FHIR.Base.Factory, FHIR.Base.Common,
  FHIR.Server.Ini, FHIR.Server.Session;

var
  GCounterWebConnections : integer = 0;
  GCounterWebRequests : integer = 0;
  GCounterFHIRRequests : integer = 0;

type
  TProcessFileEvent = procedure (request : TIdHTTPRequestInfo; response : TIdHTTPResponseInfo; session : TFhirSession; path : String; secure : boolean; variables: TFslMap<TFHIRObject> = nil) of Object;

  TFHIRResourceConfig = class (TFslObject)
  public
    name : String;
    key: integer;
    Supported: Boolean;
    IdGuids: Boolean;
    IdClient: Boolean;
    IdServer: Boolean;
    cmdUpdate: Boolean;
    cmdDelete: Boolean;
    cmdValidate: Boolean;
    cmdHistoryInstance: Boolean;
    cmdHistoryType: Boolean;
    cmdSearch: Boolean;
    cmdCreate: Boolean;
    cmdOperation: Boolean;
    cmdVRead : boolean;
    versionUpdates: Boolean;

    lastResourceId : integer;
    storedResourceId : integer;

    constructor Create; override;
  end;

  TFHIRServerWorker = class (TFslObject)
  private
    FServerContext : TFslObject; // no link
  public
    constructor Create(ServerContext : TFslObject);
    destructor Destroy; override;

    Property ServerContext : TFslObject read FServerContext;
  end;

  TFHIRServerSettings = class (TFslObject)
  private
    FLock : TFslLock;

    FBases: TStringList;
    FOwnerName: String;
    FForLoad : boolean;
    FRunNumber: integer;
    FRequestId : integer;

    FMaintenanceThreadStatus : String;
    FSubscriptionThreadStatus : String;
    FEmailThreadStatus : String;

    FSMTPPort: String;
    FSMTPPassword: String;
    FSMTPHost: String;
    FSMTPSender: String;
    FSMTPUsername: String;
    FDirectPort: String;
    FDirectPassword: String;
    FDirectHost: String;
    FDirectSender: String;
    FDirectUsername: String;
    FDirectPopHost : String;
    FDirectPopPort : String;
    FSMTPUseTLS: boolean;
    FSMSFrom: String;
    FSMSToken: String;
    FSMSAccount: String;

    function GetMaintenanceThreadStatus: String;
    procedure SetMaintenanceThreadStatus(const Value: String);
    function GetSubscriptionThreadStatus: String;
    procedure SetSubscriptionThreadStatus(const Value: String);
    function GetEmailThreadStatus: String;
    procedure SetEmailThreadStatus(const Value: String);
  public
    constructor Create; override;
    destructor Destroy; override;
    Function Link : TFHIRServerSettings; overload;

    procedure load(ini : TFHIRServerIniFile);

    Property Bases: TStringList read FBases;
    Property OwnerName: String read FOwnerName;// write FOwnerName;
    property ForLoad : boolean read FForLoad write FForLoad;
    Property RunNumber : integer read FRunNumber;
    function nextRequestId : string;

    Property SMTPHost : String read FSMTPHost;// write FSMTPHost;
    Property SMTPPort : String read FSMTPPort;// write FSMTPPort;
    Property SMTPUsername : String read FSMTPUsername;// write FSMTPUsername;
    Property SMTPPassword : String read FSMTPPassword;// write FSMTPPassword;
    Property SMTPSender : String read FSMTPSender;// write FSMTPSender;
    Property SMTPUseTLS : boolean read FSMTPUseTLS;// write FSMTPUseTLS;
    Property DirectHost : String read FDirectHost;// write FDirectHost;
    Property DirectPort : String read FDirectPort;// write FDirectPort;
    Property DirectUsername : String read FDirectUsername;// write FDirectUsername;
    Property DirectPassword : String read FDirectPassword;// write FDirectPassword;
    Property DirectSender : String read FDirectSender;// write FDirectSender;
    Property SMSAccount : String read FSMSAccount;// write FSMSAccount;
    Property SMSToken : String read FSMSToken;// write FSMSToken;
    Property SMSFrom : String read FSMSFrom;// write FSMSFrom;
    property DirectPopHost : String read FDirectPopHost;// write FDirectPopHost;
    property DirectPopPort : String read FDirectPopPort;// write FDirectPopPort;

    Property MaintenanceThreadStatus : String read GetMaintenanceThreadStatus write SetMaintenanceThreadStatus;
    Property SubscriptionThreadStatus : String read GetSubscriptionThreadStatus write SetSubscriptionThreadStatus;
    Property EmailThreadStatus : String read GetEmailThreadStatus write SetEmailThreadStatus;
  end;

function buildCompartmentsSQL(resconfig : TFslMap<TFHIRResourceConfig>; compartment : TFHIRCompartmentId; sessionCompartments : TFslList<TFHIRCompartmentId>) : String;
function LoadBinaryResource(factory : TFHIRFactory; const lang : THTTPLanguages; b: TBytes): TFhirResourceV;
function connectToDatabase(s : String; details : TFHIRServerIniComplex) : TFslDBManager;

implementation

function LoadBinaryResource(factory : TFHIRFactory; const lang : THTTPLanguages; b: TBytes): TFhirResourceV;
var
  s : TBytes;
  i, j : integer;
  ct : AnsiString;
begin
  s := ZDecompressBytes(b);
  move(s[0], i, 4);
  setLength(ct, i);
  move(s[4], ct[1], i);
  move(s[4+i], j, 4);

  result := factory.makeBinary(copy(s, 8+i, j), String(ct));
end;

function buildCompartmentsSQL(resconfig : TFslMap<TFHIRResourceConfig>; compartment : TFHIRCompartmentId; sessionCompartments : TFslList<TFHIRCompartmentId>) : String;
var
  first : boolean;
  c : TFHIRCompartmentId;
begin
  result := '';
  if (compartment <> nil) then
    if compartment.Id = '*' then
      result := ' and Ids.ResourceKey in (select ResourceKey from Compartments where TypeKey = '+inttostr(ResConfig[compartment.ResourceType].key)+' and Id is not null)'
    else
      result := ' and Ids.ResourceKey in (select ResourceKey from Compartments where TypeKey = '+inttostr(ResConfig[compartment.ResourceType].key)+' and Id = '''+compartment.Id+''')';

  if (sessionCompartments <> nil) and (sessionCompartments.Count > 0) then
  begin
    result := result +' and Ids.ResourceKey in (select ResourceKey from Compartments where ';
    first := true;
    for c in sessionCompartments do
    begin
      if first then
        first := false
      else
        result := result + ' or ';
      result := result + 'TypeKey = '+inttostr(ResConfig[c.ResourceType].key)+' and Id = '''+c.id+'''';
    end;
    result := result + ')';
  end;
end;

{ TFHIRResourceConfig }

constructor TFHIRResourceConfig.Create;
begin
  inherited;
  Supported := true;
  IdGuids := false;
  IdClient := true;
  IdServer := true;
  cmdUpdate := true;
  cmdDelete := true;
  cmdValidate := true;
  cmdHistoryInstance := true;
  cmdHistoryType := true;
  cmdSearch := true;
  cmdCreate := true;
  cmdOperation := true;
  versionUpdates := false;
  lastResourceId  := 0;
end;

{ TFHIRServerWorker }

constructor TFHIRServerWorker.Create(ServerContext: TFslObject);
begin
  inherited Create;
  FServerContext := ServerContext;
end;

destructor TFHIRServerWorker.Destroy;
begin
  inherited;
end;

{ TFHIRServerSettings }

constructor TFHIRServerSettings.Create;
begin
  inherited;
  FBases := TStringList.Create;
  FBases.add('http://localhost/');
  FLock := TFslLock.Create('Settings');
end;

destructor TFHIRServerSettings.Destroy;
begin
  FBases.free;
  FLock.Free;
  inherited;
end;

function TFHIRServerSettings.Link: TFHIRServerSettings;
begin
  result := TFHIRServerSettings(inherited Link);
end;

procedure TFHIRServerSettings.load(ini: TFHIRServerIniFile);
begin
   // FBases - set in kernel
   // FForLoad - set in kernel
  FRunNumber := ini.runNumber + 1;
  ini.runNumber := FRunNumber;
  FRequestId := 0;

  FMaintenanceThreadStatus := 'Not started';
  FSubscriptionThreadStatus := 'Not started';
  FEmailThreadStatus := 'Not started';

  FOwnerName := ini.admin['ownername'];

  FSMTPPort := ini.destinations['email']['port'];
  FSMTPPassword := ini.destinations['email']['password'];
  FSMTPHost := ini.destinations['email']['host'];
  FSMTPSender := ini.destinations['email']['sender'];
  FSMTPUsername := ini.destinations['email']['username'];
  FSMTPUseTLS := ini.destinations['email']['secure'] = 'true';

  FDirectPort := ini.destinations['direct']['port'];
  FDirectPassword := ini.destinations['direct']['password'];
  FDirectHost := ini.destinations['direct']['host'];
  FDirectSender := ini.destinations['direct']['sender'];
  FDirectUsername := ini.destinations['direct']['username'];
  FDirectPopHost  := ini.destinations['direct']['pop-host'];
  FDirectPopPort  := ini.destinations['direct']['pop-port'];

  FSMSFrom := ini.destinations['sms']['from'];
  FSMSToken := ini.destinations['sms']['token'];
  FSMSAccount := ini.destinations['sms']['account'];
end;

function TFHIRServerSettings.nextRequestId: string;
var
  v : integer;
begin
  v := InterlockedIncrement(FRequestId);
  result := inttostr(FRunNumber)+'-'+inttostr(v);
end;


procedure TFHIRServerSettings.SetMaintenanceThreadStatus(const Value: String);
begin
  FLock.Lock;
  try
    FMaintenanceThreadStatus := Value;
  finally
    FLock.Unlock;
  end;
end;

procedure TFHIRServerSettings.SetSubscriptionThreadStatus(const Value: String);
begin
  FLock.Lock;
  try
    FSubscriptionThreadStatus := Value;
  finally
    FLock.Unlock;
  end;
end;

procedure TFHIRServerSettings.SetEmailThreadStatus(const Value: String);
begin
  FLock.Lock;
  try
    FEmailThreadStatus := Value;
  finally
    FLock.Unlock;
  end;
end;

function TFHIRServerSettings.GetMaintenanceThreadStatus: String;
begin
  FLock.Lock;
  try
    result := FMaintenanceThreadStatus;
  finally
    FLock.Unlock;
  end;
end;

function TFHIRServerSettings.GetSubscriptionThreadStatus: String;
begin
  FLock.Lock;
  try
    result := FSubscriptionThreadStatus;
  finally
    FLock.Unlock;
  end;
end;

function TFHIRServerSettings.GetEmailThreadStatus: String;
begin
  FLock.Lock;
  try
    result := FEmailThreadStatus;
  finally
    FLock.Unlock;
  end;
end;

function connectToDatabase(s : String; details : TFHIRServerIniComplex) : TFslDBManager;
var
  dbn, ddr : String;
begin
  dbn := details['database'];
  ddr := details['driver'];
  if details['type'] = 'mssql' then
  begin
    Logging.log('Connect to '+s+' ('+details['type']+'://'+details['server']+'/'+dbn+')');
    if ddr = '' then
      ddr := 'SQL Server Native Client 11.0';
    result := TFslDBOdbcManager.create(s, kdbSQLServer, 100, 0, ddr, details['server'], dbn, details['username'], details['password']);
  end
  else if details['type'] = 'mysql' then
  begin
<<<<<<< HEAD
    Logging.log('Connect to '+s+' ('+details['type']+'://'+details['server']+'/'+dbn+')');
    result := TFslDBOdbcManager.create(s, 100, 0, ddr, details['server'], dbn, details['username'], details['password']);
=======
    logt('Connect to '+s+' ('+details['type']+'://'+details['server']+'/'+dbn+')');
    result := TFslDBOdbcManager.create(s, kdbMySql, 100, 0, ddr, details['server'], dbn, details['username'], details['password']);
>>>>>>> a052841d
  end
  else if details['type'] = 'SQLite' then
  begin
    Logging.log('Connect to '+s+' ('+details['type']+':'+dbn+')');
    result := TFslDBSQLiteManager.create(s, dbn, false);
  end
  else
    raise ELibraryException.Create('Unknown database type '+s);
end;

end.

<|MERGE_RESOLUTION|>--- conflicted
+++ resolved
@@ -379,13 +379,8 @@
   end
   else if details['type'] = 'mysql' then
   begin
-<<<<<<< HEAD
     Logging.log('Connect to '+s+' ('+details['type']+'://'+details['server']+'/'+dbn+')');
-    result := TFslDBOdbcManager.create(s, 100, 0, ddr, details['server'], dbn, details['username'], details['password']);
-=======
-    logt('Connect to '+s+' ('+details['type']+'://'+details['server']+'/'+dbn+')');
     result := TFslDBOdbcManager.create(s, kdbMySql, 100, 0, ddr, details['server'], dbn, details['username'], details['password']);
->>>>>>> a052841d
   end
   else if details['type'] = 'SQLite' then
   begin
