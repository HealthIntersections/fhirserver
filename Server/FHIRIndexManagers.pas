--- conflicted
+++ resolved
@@ -877,8 +877,7 @@
   entry : TFhirIndexEntry;
   dummy : string;
   keys : string;
-//JCT:1: Maybe add this temp variable
-  resultTemp: TFslList<TFHIRCompartmentId>;
+  comps: TFslList<TFHIRCompartmentId>;
 begin
   checkTags(resource, tags);
   FforTesting := tags.hasTestingTag;
@@ -988,8 +987,7 @@
   end;
   FConnection.terminate;
 
-  resultTemp := TFslList<TFHIRCompartmentId>.create; //JCT:1:
-//JCT:1:   result := TFslList<TFHIRCompartmentId>.create;
+  comps := TFslList<TFHIRCompartmentId>.create;
   try
     if FCompartments.Count > 0 then
     begin
@@ -997,8 +995,7 @@
       FConnection.prepare;
       for i := 0 to FCompartments.Count - 1 Do
       begin
-//JCT:1: use the temp variable                result.Add(TFhirCompartmentId.Create(FCompartments[i].FEnum, FCompartments[i].Id));
-        resultTemp.Add(TFhirCompartmentId.Create(FCompartments[i].FEnum, FCompartments[i].Id));
+        comps.Add(TFhirCompartmentId.Create(FCompartments[i].FEnum, FCompartments[i].Id));
         FConnection.BindInteger('pk', FKeyEvent(ktCompartment, '', dummy));
         FConnection.BindInteger('r', FCompartments[i].key);
         FConnection.BindInteger('ct', FCompartments[i].typekey);
@@ -1011,14 +1008,9 @@
       end;
       FConnection.terminate;
     end;
-result:=resultTemp;
-//JCT:1:        result.link;
+    result := comps.link;
   finally
     result.free;
-<<<<<<< HEAD
-=======
-    resultTemp.free;
->>>>>>> 3564e5f9
   end;
 end;
 
