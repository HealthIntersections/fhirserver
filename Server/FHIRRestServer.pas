Unit FHIRRestServer;

{
  Copyright (c) 2011+, HL7 and Health Intersections Pty Ltd (http://www.healthintersections.com.au)
  All rights reserved.

  Redistribution and use in source and binary forms, with or without modification,
  are permitted provided that the following conditions are met:

  * Redistributions of source code must retain the above copyright notice, this
  list of conditions and the following disclaimer.
  * Redistributions in binary form must reproduce the above copyright notice,
  this list of conditions and the following disclaimer in the documentation
  and/or other materials provided with the distribution.
  * Neither the name of HL7 nor the names of its contributors may be used to
  endorse or promote products derived from this software without specific
  prior written permission.

  THIS SOFTWARE IS PROVIDED BY THE COPYRIGHT HOLDERS AND CONTRIBUTORS 'AS IS' AND
  ANY EXPRESS OR IMPLIED WARRANTIES, INCLUDING, BUT NOT LIMITED TO, THE IMPLIED
  WARRANTIES OF MERCHANTABILITY AND FITNESS FOR A PARTICULAR PURPOSE ARE DISCLAIMED.
  IN NO EVENT SHALL THE COPYRIGHT HOLDER OR CONTRIBUTORS BE LIABLE FOR ANY DIRECT,
  INDIRECT, INCIDENTAL, SPECIAL, EXEMPLARY, OR CONSEQUENTIAL DAMAGES (INCLUDING, BUT
  NOT LIMITED TO, PROCUREMENT OF SUBSTITUTE GOODS OR SERVICES; LOSS OF USE, DATA, OR
  PROFITS; OR BUSINESS INTERRUPTION) HOWEVER CAUSED AND ON ANY THEORY OF LIABILITY,
  WHETHER IN CONTRACT, STRICT LIABILITY, OR TORT (INCLUDING NEGLIGENCE OR OTHERWISE)
  ARISING IN ANY WAY OUT OF THE USE OF THIS SOFTWARE, EVEN IF ADVISED OF THE
  POSSIBILITY OF SUCH DAMAGE.
}

{$IFDEF FPC}
{$MODE Delphi}
{$ENDIF}
{

  how security works for the FHIR Server

  The FHIR Server offers 2 end-points - secure, and insecure.

  The insecure API grants full access to the store, and never applies any security, on the specified port and path.
  You can turn this on or off by controlling seting the port in the ini file that controls the server

  [web]
  http=[port]
  base=/path

  The server can also provide a secure end-point:

  [web]
  https=[port]
  secure=/path  ; must be a different port to the unsecured end-point.
  modes=

  The modes setting controls which kind of security models are applied to the interface.
  It is a comma separated list of the following codes:

  oauth - OAuth2 using the Smart-on-fhir profile. Users must use a registered client, and idenitfy themselves
  notes:
  - clients are configured in auth.ini
  - user accounts / default right are configured through the SCIM server

  owin - Client must authenticate using the owin protocol, and then pass the owin token in the bearer.
  notes:
  - client details are configured.... where....?
  - client is trusted, and users are not authenticated. Client has access to all resources

  cert - Client must provide an SSL certificate, which must be pre-registered on the server.
  notes:
  - client certificates are registered in auth.ini. See notes there
  - how users are handled depends on settings in auth.ini



}

Interface

Uses
{$IFDEF MSWINDOWS} Windows, ActiveX, ComObj, {$ELSE} FHIR.Support.Osx, {$ENDIF} SyncObjs,
  SysUtils, Classes, IniFiles, System.Generics.Collections, {JCL JclDebug,}
  EncdDecd,  {$IFNDEF VER260} System.NetEncoding, {$ENDIF}
  IdMultipartFormData, IdHeaderList, IdCustomHTTPServer, IdHTTPServer,
  IdTCPServer, IdContext, IdSSLOpenSSL, IdHTTP, FHIR.Support.Mime, IdCookie,
  IdZLibCompressorBase, IdCompressorZLib, IdZLib, IdSSLOpenSSLHeaders, IdSchedulerOfThreadPool,
  IdGlobalProtocols, FHIR.Web.Socket,

  FHIR.Support.System, FHIR.Support.DateTime, FHIR.Support.Binary, FHIR.Support.Strings,
  FHIR.Support.Certs, FHIR.Debug.Logging,

  FHIR.Support.Stream, FHIR.Support.Collections, FHIR.Support.Zip, FHIR.Support.Exceptions, FHIR.Support.Text,
  FHIR.Support.Generics,

  FHIR.Support.Lock, FHIR.Web.ParseMap, FHIR.Database.Manager, FHIR.Web.HtmlGen, FHIR.Database.Dialects,
  FHIR.Support.JSON, FHIR.Web.Rdf,

  FHIR.Support.MXml, FHIR.Misc.GraphQL, {$IFDEF MSWINDOWS} FHIR.Support.MsXml, {$ENDIF}
  FHIR.Tools.Types, FHIR.Tools.Resources, FHIR.Tools.Parser, FHIR.Tools.Constants,
  FHIR.Base.Objects, FHIR.Base.Parser, FHIR.Tools.Tags, FHIR.Tools.Session, FHIR.Base.Lang, FHIRStorageService,
  FHIR.Tools.Utilities, FHIR.Tools.Security, FHIR.Client.SmartUtilities, FHIR.Tools.XhtmlComp,
  FHIR.Tools.Questionnaire, FHIR.Tools.Client, FHIR.CdsHooks.Utilities, FHIR.CdsHooks.Client,
  FHIR.Support.Service,
  FHIR.Base.Xhtml, FHIR.Tools.GraphQL,
  {$IFNDEF NO_CONVERSION}
  FHIR.XVersion.Convertors,
  {$ENDIF}

  TerminologyServer, TerminologyServerStore, FHIR.Snomed.Services, FHIR.Snomed.Publisher,
  FHIR.Snomed.Expressions, FHIR.Loinc.Services, FHIR.Loinc.Publisher,
  TerminologyWebServer, AuthServer, FHIR.Misc.Twilio, ReverseClient, CDSHooksServer,
  WebSourceProvider, GoogleAnalyticsProvider,

  FHIRUserProvider, FHIRServerContext, FHIRServerConstants, SCIMServer,
  ServerUtilities, FHIR.Misc.ApplicationVerifier, JWTService, FHIR.Tx.Service, ServerJavascriptHost,
  ServerPostHandlers{$IFNDEF FHIR2}, OpenMHealthServer{$ENDIF};

Const
  OWIN_TOKEN_PATH = 'oauth/token';

Type
  ERestfulAuthenticationNeeded = class(ERestfulException)
  private
    FMsg: String;
  public
    Constructor Create(Const sContext : String; sMessage, sCaption, lang : String); overload;
    Property Msg: String read FMsg;
  end;

  TFhirWebServer = class;

  TFhirServerMaintenanceThread = class(TThread)
  private
    FServer: TFhirWebServer;
    FLastSweep: TDateTime;
  protected
    procedure Execute; override;
  public
    constructor Create(server: TFhirWebServer);
  end;

  TFhirServerSubscriptionThread = class(TThread)
  private
    FServer: TFhirWebServer;
  protected
    procedure Execute; override;
  public
    constructor Create(server: TFhirWebServer);
  end;

  TFhirServerEmailThread = class(TThread)
  private
    FServer: TFhirWebServer;
  protected
    procedure Execute; override;
  public
    constructor Create(server: TFhirWebServer);
  end;

  TAsyncTaskThread = class(TThread)
  private
    FKey : integer;
    FServer : TFhirWebServer;
    FRequest : TFHIRRequest;
    FFormat : TFHIRFormat;
    files : TFslMap<TFslFile>;
    FBundle : TFHIRBundle;
    procedure SetRequest(const Value: TFHIRRequest);
    procedure SetServer(const Value: TFhirWebServer);

    procedure status(status : TAsyncTaskStatus; message : String);
    procedure details;
    procedure callback(IntParam: Integer; StrParam: String);

    procedure saveOutcome(response : TFHIRResponse);
    procedure doGetBundleBuilder(request : TFHIRRequest; context : TFHIRResponse; aType : TFhirBundleTypeEnum; out builder : TFhirBundleBuilder);
  protected
    procedure Execute; override;
  public
    constructor Create();
    destructor Destroy; override;

    procedure kill;

    property Key : integer read FKey write FKey;
    property Format : TFHIRFormat read FFormat write FFormat;
    Property Server : TFhirWebServer read FServer write SetServer;
    Property Request : TFHIRRequest read FRequest write SetRequest;
  end;

  TFHIRWebServerClientInfo = class(TFslObject)
  private
    FContext: TIdContext;
    FActivity: String;
    FSession: TFHIRSession;
    FCount: integer;
    FStart: cardinal;
    procedure SetSession(const Value: TFHIRSession);
  public
    Destructor Destroy; Override;
    property Context: TIdContext read FContext write FContext;
    property Session: TFHIRSession read FSession write SetSession;
    property Activity: String read FActivity write FActivity;
    property Count: integer read FCount write FCount;
  end;

{$IFDEF MSWINDOWS}

  TFHIRWebServerPatientViewContext = class(TFslObject)
  private
    FCards: TFslList<TCDSHookCard>;
    FErrors: TStringList;
    FManager: TCDSHooksManager;
    procedure SetManager(const Value: TCDSHooksManager);
  public
    constructor Create; Override;
    Destructor Destroy; Override;
    property manager: TCDSHooksManager read FManager write SetManager;
    property Errors: TStringList read FErrors;
    property cards: TFslList<TCDSHookCard> read FCards;
  end;
{$ENDIF}

  TFhirWebServer = Class(TFslObject)
  Private
    FIni: TFHIRServerIniFile;
    FLock: TCriticalSection;

    // base web server configuration
    FActive: boolean;
    // can start without actually making the web servers available - for internal use e.g. loading...
    FName: String; // name of this server
    FOwnerName: String; // name of the org that adminsiters the service
    FHomePage: String;
    FAdminEmail: String; // stated administrator
    FFacebookLike: boolean;
    FHostSms: String; // for status update messages
    FSourceProvider: TFHIRWebServerSourceProvider;

    // web configuration
    FHost: String;
    FActualPort: integer;
    FBasePath: String;
    FActualSSLPort: integer;
    FSecurePath: String;
    FCertFile: String;
    FRootCertFile: String;
    FSSLPassword: String;
    FInLog : TLogger;
    FOutLog : TLogger;

    // security admin
    FUseOAuth: boolean;
    FOWinSecurityPlain: boolean;
    FOWinSecuritySecure: boolean;
    FServeMissingCertificate: boolean;
    FServeUnknownCertificate: boolean;
    FCertificateIdList: TStringList;
    FServeMissingJWT: boolean;
    FServeUnverifiedJWT: boolean;
    FJWTAuthorities: TDictionary<String, String>;
    FGoogle : TGoogleAnalyticsProvider;

    // Reverse proxy support. stated vs actual: to allow for a reverse proxy
    FStatedPort: integer;
    FStatedSSLPort: integer;
    FSecureToken: String;

    // operational fields
    FPlainServer: TIdHTTPServer;
    FSSLServer: TIdHTTPServer;
    FIOHandler: TIdServerIOHandlerSSLOpenSSL;
    FTotalCount: cardinal;
    FRestCount: cardinal;
    FStartTime: cardinal;
    FTotalTime: cardinal;
    FRestTime: cardinal;
    FClients: TFslList<TFHIRWebServerClientInfo>;
    FServerContext: TFHIRServerContext;
    FTerminologyWebServer: TTerminologyWebServer;
    FMaintenanceThread: TFhirServerMaintenanceThread;
    FSubscriptionThread: TFhirServerSubscriptionThread;
    FEmailThread: TFhirServerEmailThread;
    FAuthServer: TAuth2Server;
    FAdaptors: TFslMap<TFHIRFormatAdaptor>;
    carry: TFslZipReader; // for uploading support
    carryName: String;
    FPatientViewServers: TDictionary<String, String>;
{$IFDEF MSWINDOWS}
    FPatientHooks: TFslMap<TFHIRWebServerPatientViewContext>;
{$ENDIF}
    FReverseProxyList: TFslList<TReverseProxyInfo>;
    FReverseProxyByVersion : TFslMap<TReverseProxyInfo>;
    FCDSHooksServer: TCDSHooksServer;
    FIsTerminologyServerOnly: boolean;
    FThreads : TList<TAsyncTaskThread>;

    function readVersion(mt : String) : TFHIRVersion;
    procedure convertFromVersion(stream : TStream; format : TFHIRFormat; version : TFHIRVersion; lang : String);
    procedure convertToVersion(stream : TStream; format : TFHIRFormat; version : TFHIRVersion; lang : String);
    function OAuthPath(secure: boolean): String;
    procedure PopulateConformanceAuth(rest: TFhirCapabilityStatementRest);
    procedure PopulateConformance(sender: TObject; conf: TFhirCapabilityStatement);
    function WebDump: String;
    procedure doGetBundleBuilder(request : TFHIRRequest; context : TFHIRResponse; aType : TFhirBundleTypeEnum; out builder : TFhirBundleBuilder);

    function hasInternalSSLToken(request: TIdHTTPRequestInfo): boolean;
    procedure cacheResponse(response: TIdHTTPResponseInfo; caching: TFHIRCacheControl);
{$IFDEF MSWINDOWS}
    procedure OnCDSResponse(manager: TCDSHooksManager; server: TRegisteredFHIRServer; Context: TObject; response: TCDSHookResponse; error: String);
{$ENDIF}
    function GetResource(Session: TFHIRSession; rtype: String; lang, id, ver, op: String): TFhirResource;
    function FindResource(Session: TFHIRSession; rtype: String; lang, params: String): TFhirResource;
    function DoSearch(Session: TFHIRSession; rtype: string; lang, params: String): TFHIRBundle;
    function LookupReference(Context: TFHIRRequest; id: String): TResourceWithReference;
{$IFDEF MSWINDOWS}
    function transform1(resource: TFhirResource; lang, xslt: String; saveOnly: boolean): string;
    function HandleWebQuestionnaire(request: TFHIRRequest; response: TFHIRResponse): TDateTime;
    function HandleWebQuestionnaireInstance(request: TFHIRRequest; response: TFHIRResponse): TDateTime;
    function HandleWebProfile(request: TFHIRRequest; response: TFHIRResponse): TDateTime;
{$ENDIF}
    function HandleWebPost(request: TFHIRRequest; response: TFHIRResponse): TDateTime;
    function HandleWebEdit(request: TFHIRRequest; response: TFHIRResponse): TDateTime;
    function HandleWebUIRequest(request: TFHIRRequest; response: TFHIRResponse; secure: boolean): TDateTime;
{$IFDEF MSWINDOWS}
    procedure startHooks(ctxt: TFHIRWebServerPatientViewContext; patient: TFHIRPatient; url: String);
    function HandleWebPatientHooks(request: TFHIRRequest; response: TFHIRResponse; secure: boolean): TDateTime;
    function HandleWebCreate(request: TFHIRRequest; response: TFHIRResponse): TDateTime;
{$ENDIF}
    function patientAppList(base, id : String) : string;
    function HandleWebPatient(request: TFHIRRequest; response: TFHIRResponse; secure: boolean): TDateTime;
    function getReferencesByType(t : String) : String;

    procedure logRequest(secure : boolean; id : String; request : TIdHTTPRequestInfo);
    procedure logResponse(id : String; resp : TIdHTTPResponseInfo);

    Procedure ReturnSpecFile(response: TIdHTTPResponseInfo; stated, path: String; secure : boolean);
    // Procedure ReadTags(Headers: TIdHeaderList; Request : TFHIRRequest); overload;
    Procedure ReadTags(header: String; request: TFHIRRequest); overload;
    function CheckSessionOK(Session: TFHIRSession; ip: string): boolean;
    Function BuildFhirHomePage(compList : TFslList<TFHIRCompartmentId>; logId, lang, host, sBaseURL: String; Session: TFHIRSession; secure: boolean): String;
    Function BuildFhirAuthenticationPage(lang, host, path, logId, Msg: String; secure: boolean): String;
    Function BuildFhirUploadPage(lang, host, sBaseURL: String; aType: String; Session: TFHIRSession): String;
    Procedure CreatePostStream(AContext: TIdContext; AHeaders: TIdHeaderList; var VPostStream: TStream);
    Procedure ParseAuthenticationHeader(AContext: TIdContext; const AAuthType, AAuthData: String; var VUsername, VPassword: String; var VHandled: boolean);
    Procedure ProcessScimRequest(AContext: TIdContext; request: TIdHTTPRequestInfo; response: TIdHTTPResponseInfo);
    procedure MarkEntry(AContext: TIdContext; request: TIdHTTPRequestInfo; response: TIdHTTPResponseInfo);
    procedure MarkExit(AContext: TIdContext);
    Procedure ReverseProxy(proxy: TReverseProxyInfo; AContext: TIdContext; request: TIdHTTPRequestInfo; Session: TFHIRSession; response: TIdHTTPResponseInfo; secure: boolean);
    Procedure PlainRequest(AContext: TIdContext; request: TIdHTTPRequestInfo; response: TIdHTTPResponseInfo);
    Procedure SecureRequest(AContext: TIdContext; request: TIdHTTPRequestInfo; response: TIdHTTPResponseInfo);
    Procedure HandleRequest(AContext: TIdContext; request: TIdHTTPRequestInfo; response: TIdHTTPResponseInfo; ssl, secure: boolean; path: String; logId : String; esession: TFHIRSession; cert: TIdX509);
    Procedure HandleWebSockets(AContext: TIdContext; request: TIdHTTPRequestInfo; response: TIdHTTPResponseInfo; ssl, secure: boolean; path: String);
    Procedure HandleDiscoveryRedirect(AContext: TIdContext; request: TIdHTTPRequestInfo; response: TIdHTTPResponseInfo);
    Procedure HandleOWinToken(AContext: TIdContext; secure: boolean; request: TIdHTTPRequestInfo; response: TIdHTTPResponseInfo);
    Procedure ProcessOutput(oRequest: TFHIRRequest; oResponse: TFHIRResponse; request: TIdHTTPRequestInfo; response: TIdHTTPResponseInfo; relativeReferenceAdjustment: integer; style : TFHIROutputStyle; gzip: boolean);
    function extractFileData(lang : String; form: TMimeMessage; const name: String; var sContentType: String): TStream;
    Procedure StartServer(active: boolean);
    Procedure StopServer;
    Function ProcessZip(lang: String; oStream: TStream; name, base: String; init: boolean; ini: TFHIRServerIniFile; Context: TOperationContext; var cursor: integer): TFHIRBundle;
    procedure SSLPassword(var Password: String);
    procedure SendError(response: TIdHTTPResponseInfo; logid : string; status: word; format: TFHIRFormat; lang, message, url: String; e: exception; Session: TFHIRSession; addLogins: boolean; path: String; relativeReferenceAdjustment: integer; code: TFhirIssueTypeEnum);
    Procedure ProcessRequest(Context: TOperationContext; request: TFHIRRequest; response: TFHIRResponse);
    function encodeAsyncResponseAsJson(request : TFHIRRequest; reqUrl : String; fmt : TFHIRFormat; transactionTime : TDateTimeEx; names : TStringList) : string;
    Procedure ProcessAsyncRequest(Context: TOperationContext; request: TFHIRRequest; response: TFHIRResponse);
    Procedure ProcessTaskRequest(Context: TOperationContext; request: TFHIRRequest; response: TFHIRResponse);
    function BuildRequest(lang, sBaseURL, sHost, sOrigin, sClient, sContentLocation, sCommand, sResource, sContentType, sContentAccept, sContentEncoding,
      sCookie, provenance, sBearer: String; oPostStream: TStream; oResponse: TFHIRResponse; var aFormat: TFHIRFormat; var redirect: boolean; form: TMimeMessage;
      bAuth, secure: boolean; out relativeReferenceAdjustment: integer; var style : TFHIROutputStyle; Session: TFHIRSession; cert: TIdX509): TFHIRRequest;
    procedure DoConnect(AContext: TIdContext);
    procedure DoDisconnect(AContext: TIdContext);
    Function WebDesc: String;
    function EndPointDesc(secure: boolean): String;
    procedure GetWebUILink(resource: TFhirResource; base, statedType, id, ver: String; var link, text: String);
    function loadMultipartForm(const request: TStream; const contentType: String; var upload: boolean): TMimeMessage;
    function processProvenanceHeader(header, lang: String): TFhirProvenance;
    function DoVerifyPeer(Certificate: TIdX509; AOk: boolean; ADepth, AError: integer): boolean;
    Procedure ReturnDiagnostics(AContext: TIdContext; request: TIdHTTPRequestInfo; response: TIdHTTPResponseInfo; ssl, secure: boolean; path: String);
    Procedure RecordExchange(req: TFHIRRequest; resp: TFHIRResponse; e: exception = nil);
    procedure smsStatus(Msg: String);
    procedure loadConfiguration;
    procedure SetSourceProvider(const Value: TFHIRWebServerSourceProvider);
    procedure StopAsyncTasks;
    function makeTaskRedirect(base, id : String; msg : String; fmt : TFHIRFormat; names : TStringList) : string;
    procedure CheckAsyncTasks;
    function processRegistration(request : TIdHTTPRequestInfo; session : TFhirSession) : String;
    function loadFromRsaDer(cert : string) : TJWKList;

    procedure checkRequestByJs(context : TOperationContext; request : TFHIRRequest);
  Public
    Constructor Create(ini: TFHIRServerIniFile; name: String; TerminologyServer: TTerminologyServer; Context: TFHIRServerContext);
    Destructor Destroy; Override;

    Procedure Start(active: boolean);
    Procedure Stop;
    Procedure Transaction(stream: TStream; init : boolean; name, base: String; ini: TFHIRServerIniFile; callback: TInstallerCallback);
    Procedure ReturnProcessedFile(request : TIdHTTPRequestInfo; response: TIdHTTPResponseInfo; Session: TFHIRSession; path: String; secure: boolean; variables: TDictionary<String, String> = nil); overload;
    Procedure ReturnProcessedFile(request : TIdHTTPRequestInfo; response: TIdHTTPResponseInfo; Session: TFHIRSession; claimed, actual: String; secure: boolean; variables: TDictionary<String, String> = nil); overload;
    Procedure RunPostHandler(request : TIdHTTPRequestInfo; response: TIdHTTPResponseInfo; Session: TFHIRSession; claimed, actual: String; secure: boolean);

    Property ServerContext: TFHIRServerContext read FServerContext;
    property AuthServer: TAuth2Server read FAuthServer;
    Property SourceProvider: TFHIRWebServerSourceProvider read FSourceProvider write SetSourceProvider;
    property host: String read FHost;
    property CDSHooksServer: TCDSHooksServer read FCDSHooksServer;

    property UseOAuth: boolean read FUseOAuth write FUseOAuth;
    property OWinSecurityPlain: boolean read FOWinSecurityPlain write FOWinSecurityPlain;
    property OWinSecuritySecure: boolean read FOWinSecuritySecure write FOWinSecuritySecure;
    property ServeMissingCertificate: boolean read FServeMissingCertificate write FServeMissingCertificate;
    property ServeUnknownCertificate: boolean read FServeUnknownCertificate write FServeUnknownCertificate;
    property CertificateIdList: TStringList read FCertificateIdList;
    property ServeMissingJWT: boolean read FServeMissingJWT write FServeMissingJWT;
    property ServeUnverifiedJWT: boolean read FServeUnverifiedJWT write FServeUnverifiedJWT;
    property JWTAuthorities: TDictionary<String, String> read FJWTAuthorities;

    function ClientAddress(secure: boolean): String;
    property IsTerminologyServerOnly: boolean read FIsTerminologyServerOnly write FIsTerminologyServerOnly;
  End;

Function ProcessPath(base, path: String): string;

Implementation

Uses
{$IFDEF MSWINDOWS}
  Registry,
{$ENDIF}
  FHIR.Misc.Facebook;

Function GetMimeTypeForExt(AExt: String): String;
{$IFDEF MSWINDOWS}
Var
  fReg: TRegistry;
{$ENDIF}
Begin
  result := '';
  AExt := lowercase(AExt);
  if (AExt = '.css') Then
    result := 'text/css'
  Else if AExt = '.ico' Then
    result := 'image/x-icon'
  Else if AExt = '.png' Then
    result := 'image/png'
  Else if AExt = '.gif' Then
    result := 'image/gif'
  Else if AExt = '.jpg' Then
    result := 'image/jpeg'
  Else if AExt = '.mpg' Then
    result := 'video/mpeg'
  Else if AExt = '.js' Then
    result := 'text/javascript'
  Else
  Begin
{$IFDEF MSWINDOWS}
    Try
      fReg := TRegistry.Create;
      Try
        fReg.RootKey := HKEY_LOCAL_MACHINE;
        fReg.OpenKeyReadOnly('Software\Classes\' + AExt);
        result := fReg.ReadString('Content Type');
        fReg.CloseKey;
      Finally
        fReg.Free;
      End;
    Except
    End;
{$ENDIF}
  End;
  If result = '' Then
    result := 'application/octet-stream';
end;

{ TFhirWebServer }

Function ProcessPath(base, path: String): string;
var
  s: String;
begin
  base := base.Substring(0, base.Length - 1);
  if path.StartsWith('..\') then
  begin
    s := base;
    while path.StartsWith('..\') do
    begin
      path := path.Substring(3);
      s := ExtractFilePath(s);
      s := s.Substring(0, s.Length - 1);
    end;
    result := IncludeTrailingPathDelimiter(s) + IncludeTrailingPathDelimiter(path);
  end
  else
    result := IncludeTrailingPathDelimiter(path);
end;

procedure TFhirWebServer.loadConfiguration;
var
  s: String;
  ts: TStringList;
begin
  logt('Load Configuration');

  // web identity / configuration
  FHomePage := FIni.ReadString(voMaybeVersioned, 'web', 'homepage', 'homepage.html');
  FFacebookLike := FIni.ReadString(voVersioningNotApplicable, 'facebook.com', 'like', '') = '1';
  FHost := FIni.ReadString(voVersioningNotApplicable, 'web', 'host', '');

  // web server configuration
  FActualPort := FIni.ReadInteger(voMaybeVersioned, 'web', 'http', 0);
  FBasePath := FIni.ReadString(voMaybeVersioned, 'web', 'base', '');
  FActualSSLPort := FIni.ReadInteger(voMaybeVersioned, 'web', 'https', 0);
  FSecurePath := FIni.ReadString(voMaybeVersioned, 'web', 'secure', '');
  FCertFile := FIni.ReadString(voMaybeVersioned, 'web', 'certname', '');
  FRootCertFile := FIni.ReadString(voMaybeVersioned, 'web', 'cacertname', '');
  FSSLPassword := FIni.ReadString(voMaybeVersioned, 'web', 'certpword', '');

  FStatedPort := FIni.ReadInteger(voMaybeVersioned, 'web', 'stated-http', FActualPort);
  FStatedSSLPort := FIni.ReadInteger(voMaybeVersioned, 'web', 'stated-https', FActualSSLPort);
  FSecureToken := FIni.ReadString(voVersioningNotApplicable, 'web', 'secure-token', '');
  ts := TStringList.Create;
  try
    FIni.ReadSection(voMaybeVersioned, 'reverse-proxy', ts);
    for s in ts do
      FReverseProxyList.Add(TReverseProxyInfo.Create(s, FIni.ReadString(voMaybeVersioned, 'reverse-proxy', s, '')));
  finally
    ts.Free;
  end;

  if FIni.ReadString(voMaybeVersioned, 'web', 'insecure', '') = 'conformance' then
    FServerContext.ValidatorContext.setNonSecureTypes(['Conformance', 'StructureDefinition', 'ValueSet', 'ConceptMap', 'DataElement', 'OperationDefinition',
      'SearchParameter', 'NamingSystem'])
  else if FIni.ReadString(voMaybeVersioned, 'web', 'insecure', '') = 'conformance+patient' then
    FServerContext.ValidatorContext.setNonSecureTypes(['Conformance', 'StructureDefinition', 'ValueSet', 'ConceptMap', 'DataElement', 'OperationDefinition',
      'SearchParameter', 'NamingSystem', 'Patient'])
  else
    FServerContext.ValidatorContext.setNonSecureTypes([]);

  FUseOAuth := FIni.ReadBool(voMaybeVersioned, 'security', 'oauth', true);
  FOWinSecuritySecure := FIni.ReadBool(voMaybeVersioned, 'security', 'owin', false);
  FOWinSecurityPlain := FIni.ReadBool(voMaybeVersioned, 'security', 'owin-http', false);
  FServeMissingCertificate := FIni.ReadBool(voMaybeVersioned, 'security', 'no-cert', false);
  FServeUnknownCertificate := FIni.ReadBool(voMaybeVersioned, 'security', 'unknown-cert', false);
  FServeMissingJWT := FIni.ReadBool(voMaybeVersioned, 'security', 'no-jwt', false);
  FServeUnverifiedJWT := FIni.ReadBool(voMaybeVersioned, 'security', 'unverified-jwt', false);

  if FIni.SectionExists(voVersioningNotApplicable, 'patient-view') then
  begin
    ts := TStringList.Create;
    try
      FIni.ReadSection(voVersioningNotApplicable, 'patient-view', ts);
      for s in ts do
        FPatientViewServers.Add(s, FIni.ReadString(voVersioningNotApplicable, 'patient-view', s, ''));
    finally
      ts.Free;
    end;
  end;

  FOwnerName := FIni.ReadString(voVersioningNotApplicable, 'admin', 'ownername', '');
  if FOwnerName = '' then
    FOwnerName := 'Health Intersections';
  FAdminEmail := FIni.ReadString(voVersioningNotApplicable, 'admin', 'email', '');
  if FAdminEmail = '' then
    raise exception.Create('Ad admin email is required');

  FHostSms := FIni.ReadString(voVersioningNotApplicable, 'sms', 'owner', '');
end;

function TFhirWebServer.loadFromRsaDer(cert: string): TJWKList;
var
  fn : String;
begin
  fn := Path([SystemTemp, TDateTimeEx.makeUTC.toString('yyyymmmddhhnnss')+'.'+inttostr(HashStringToCode32(cert))+'.cer']);
  StringToFile(cert, fn, TEncoding.UTF8);
  try
    result := TJWKList.create;
    try
      result.Add(TJWTUtils.loadKeyFromRSACert(fn));
      result.Link;
    finally
      result.Free;
    end;
  finally
    DeleteFile(fn);
  end;
end;

function port(actual, default : integer) : String;
begin
  if actual = default then
    result := ''
  else
    result := ':' + inttostr(actual);
end;

Constructor TFhirWebServer.Create(ini: TFHIRServerIniFile; name: String; TerminologyServer: TTerminologyServer; Context: TFHIRServerContext);
var
  txu: String;
  fn : String;
Begin
  Inherited Create;
  FLock := TCriticalSection.Create('fhir-rest');
  FThreads := TList<TAsyncTaskThread>.create;
  FCertificateIdList := TStringList.Create;
  FName := Name;
  FIni := ini;
  FInLog := nil;

  fn := ini.ReadString(voMaybeVersioned, 'logging', 'http-in', 'fhirserver-r'+FHIR_GENERATED_PUBLICATION+'-in.log');
  if (fn <> '') and ((fn <> '-')) then
  begin
    if (FolderExists('c:\temp')) then
      FInLog := TLogger.Create('c:\temp\'+fn)
    else
      FInLog := TLogger.Create(IncludeTrailingPathDelimiter(SystemTemp)+fn);
    FInLog.Policy.FullPolicy := lfpChop;
    FInLog.Policy.MaximumSize := 100*1024*1024;
    FInLog.Policy.AllowExceptions := false;
  end;

  fn := ini.ReadString(voMaybeVersioned, 'logging', 'http-out', 'fhirserver-r'+FHIR_GENERATED_PUBLICATION+'-out.log');
  if (fn <> '') and ((fn <> '-')) then
  begin
    if (FolderExists('c:\temp')) then
      FOutLog := TLogger.Create('c:\temp\'+fn)
    else
      FOutLog := TLogger.Create(IncludeTrailingPathDelimiter(SystemTemp)+fn);
    FOutLog.Policy.FullPolicy := lfpChop;
    FOutLog.Policy.MaximumSize := 300*1024*1024;
    FOutLog.Policy.AllowExceptions := false;
  end;

  FClients := TFslList<TFHIRWebServerClientInfo>.Create;
  FPatientViewServers := TDictionary<String, String>.Create;
{$IFDEF MSWINDOWS}
  FPatientHooks := TFslMap<TFHIRWebServerPatientViewContext>.Create;
{$ENDIF}
  FReverseProxyList := TFslList<TReverseProxyInfo>.Create;
  FReverseProxyByVersion := TFslMap<TReverseProxyInfo>.Create;
  FServerContext := Context;

  loadConfiguration;

  FServerContext.FormalURLPlain := 'http://' + FIni.ReadString(voMaybeVersioned, 'web', 'host', '') + port(FStatedPort, 80);
  FServerContext.FormalURLSecure := 'https://' + FIni.ReadString(voMaybeVersioned, 'web', 'host', '') + port(FStatedSSLPort, 443);
  FServerContext.FormalURLPlainOpen := 'http://' + FIni.ReadString(voMaybeVersioned, 'web', 'host', '') + port(FStatedPort, 80) + FBasePath;
  FServerContext.FormalURLSecureOpen := 'https://' + FIni.ReadString(voMaybeVersioned, 'web', 'host', '') + port(FStatedSSLPort, 443) + FBasePath;
  FServerContext.FormalURLSecureClosed := 'https://' + FIni.ReadString(voMaybeVersioned, 'web', 'host', '') + port(FStatedSSLPort, 443) + FSecurePath;
  FServerContext.ClientApplicationVerifier := TClientApplicationVerifier.Create;
  ServerContext.JWTServices := TJWTServices.Create;
  ServerContext.JWTServices.host := FHost;
  ServerContext.JWTServices.cert := FCertFile;
  ServerContext.JWTServices.Password := FSSLPassword;
  ServerContext.JWTServices.DatabaseId := ServerContext.SystemId;

  logt('Load & Cache Store: ');

  // Base Web server configuration
  logt(inttostr(FServerContext.Storage.TotalResourceCount) + ' resources');

  if FStatedPort = 80 then
    txu := 'http://' + FHost
  else
    txu := 'http://' + FHost + ':' + inttostr(FStatedPort);
  if TerminologyServer <> nil then
    FTerminologyWebServer := TTerminologyWebServer.Create(TerminologyServer.link, FServerContext.ValidatorContext.link, txu, FBasePath + '/', ReturnProcessedFile);

  if FIni.ReadString(voVersioningNotApplicable, 'web', 'clients', '') = '' then
    raise exception.Create('No Authorization file found');
  FAuthServer := TAuth2Server.Create(FIni, FHost, inttostr(FStatedSSLPort));
  FAuthServer.ServerContext := FServerContext.link;
  FAuthServer.OnProcessFile := ReturnProcessedFile;
  FAuthServer.OnDoSearch := DoSearch;
  FAuthServer.path := FIni.ReadString(voMaybeVersioned, 'web', 'auth-path', '/oauth2');
  FAuthServer.AdminEmail := FAdminEmail;
  FAuthServer.EndPoint := OAuthPath(true);
  FAuthServer.host := host;
  FAuthServer.active := FUseOAuth;

  ServerContext.JWTServices.JWKAddress := FAuthServer.KeyPath;
  ServerContext.ClientApplicationVerifier.server := FIni.ReadString(voMaybeVersioned, 'web', 'cavs', FAuthServer.CavsPath);

  FAdaptors := TFslMap<TFHIRFormatAdaptor>.Create;
{$IFDEF FHIR3}
  FAdaptors.Add('dataPoints', TOpenMHealthAdaptor.Create);
{$ENDIF}
  logt('Web Server:');
  if (FActualPort = 0) then
    logt('  http: not active')
  else if FStatedPort <> FActualPort then
    logt('  http: listen on ' + inttostr(FActualPort) + ', but claim = ' + inttostr(FStatedPort) + ' (reverse proxy mode')
  else
    logt('  http: listen on ' + inttostr(FActualPort));

  if (FActualSSLPort = 0) then
    logt('  https: not active')
  else if FStatedSSLPort <> FActualSSLPort then
    logt('  https: listen on ' + inttostr(FActualSSLPort) + ', but claim = ' + inttostr(FStatedSSLPort) + ' (reverse proxy mode')
  else
    logt('  https: listen on ' + inttostr(FActualSSLPort));

  if (FBasePath <> '') and (FSecurePath <> '') then
    logt(' ...paths: open = ' + FBasePath + ', secure = ' + FSecurePath)
  else if (FActualPort <> 0) then
    logt(' ...paths: open = ' + FBasePath)
  else if (FActualSSLPort <> 0) then
    logt(' ...paths: secure = ' + FSecurePath)
  else
    logt(' ...paths: <none>');
  FCDSHooksServer := TCDSHooksServer.Create(FServerContext);

  FGoogle := TGoogleAnalyticsProvider.Create;
  FGoogle.serverId := ini.ReadString(voMaybeVersioned, 'web', 'googleid', '');
  // FAuthRequired := FIni.ReadString('fhir', 'oauth-secure', '') = '1';
  // FAppSecrets := FIni.ReadString('fhir', 'oauth-secrets', '');
End;

Destructor TFhirWebServer.Destroy;
Begin
  StopAsyncTasks;
  FCDSHooksServer.Free;
  carry.Free;
  FAdaptors.Free;
  FTerminologyWebServer.Free;
  FIni.Free;
  FAuthServer.Free;
  FPatientViewServers.Free;
  FClients.Free;
{$IFDEF MSWINDOWS}
  FPatientHooks.Free;
{$ENDIF}
  FReverseProxyList.Free;
  FReverseProxyByVersion.Free;
  FServerContext.Free;
  FThreads.Free;
  FLock.Free;
  FCertificateIdList.Free;
  FSourceProvider.Free;
  FInLog.Free;
  FOutLog.Free;
  FGoogle.Free;
  Inherited;
End;

procedure TFhirWebServer.DoConnect(AContext: TIdContext);
var
  ci: TFHIRWebServerClientInfo;
begin
{$IFDEF MSWINDOWS}
  CoInitialize(nil);
{$ENDIF}
  GJsHost := TJsHost.Create(FIni.ReadString(voMaybeVersioned, 'Javascript', 'path', ''));
  GJsHost.registry := ServerContext.EventScriptRegistry.Link;
  AContext.Connection.IOHandler.MaxLineLength := 100 * 1024;
  FLock.Lock;
  try
    ci := TFHIRWebServerClientInfo.Create;
    FClients.Add(ci);
    AContext.Data := ci;
    ci.Context := AContext;
  finally
    FLock.Unlock;
  end;
end;

procedure TFhirWebServer.DoDisconnect(AContext: TIdContext);
begin
  FLock.Lock;
  try
    FClients.Remove(TFHIRWebServerClientInfo(AContext.Data));
    AContext.Data := nil;
  finally
    FLock.Unlock;
  end;
  GJsHost.Free;
  GJshost := nil;
{$IFDEF MSWINDOWS}
  CoUninitialize;
{$ENDIF}
end;

procedure TFhirWebServer.doGetBundleBuilder(request : TFHIRRequest; context: TFHIRResponse; aType: TFhirBundleTypeEnum; out builder: TFhirBundleBuilder);
begin
  if context.Format = ffNDJson then
    raise EFHIRException.CreateLang('NDJSON-ASYNC', request.Lang);
  builder := TFHIRBundleBuilderSimple.Create(TFHIRBundle.create(aType));
end;

function TFhirWebServer.DoSearch(Session: TFHIRSession; rtype: string; lang, params: String): TFHIRBundle;
var
  request: TFHIRRequest;
  response: TFHIRResponse;
  Context: TOperationContext;
begin
  request := TFHIRRequest.Create(FServerContext.ValidatorContext.link, roRest, FServerContext.Indexes.Compartments.link);
  Context := TOperationContext.Create;
  try
    response := TFHIRResponse.Create;
    try
      response.OnCreateBuilder := doGetBundleBuilder;
      request.Session := Session.link;
      request.ResourceName := rtype;
      request.lang := lang;
      request.LoadParams(params);
      request.CommandType := fcmdSearch;
      checkRequestByJs(context, request);
      ProcessRequest(Context, request, response);
      result := response.bundle.link;
    finally
      response.Free;
      request.Free;
    end;
  finally
    Context.Free;
  end;
end;

function TFhirWebServer.DoVerifyPeer(Certificate: TIdX509; AOk: boolean; ADepth, AError: integer): boolean;
var
  i: integer;
begin
  result := ServeUnknownCertificate or FCertificateIdList.Find(Certificate.FingerprintAsString, i);
end;

function TFhirWebServer.encodeAsyncResponseAsJson(request : TFHIRRequest; reqUrl : String; fmt : TFHIRFormat; transactionTime: TDateTimeEx; names: TStringList): string;
var
  j, o : TJsonObject;
  a : TJsonArray;
  s : String;
begin
  j := TJsonObject.Create;
  try
    j.str['request'] := reqUrl;
    j.str['transaction_time'] := transactionTime.toXML;
    j.bool['secure'] := true;
    a := j.forceArr['output'];
    for s in names do
    begin
      o := a.addObject;
      o.str['url'] := request.baseUrl+'task/'+request.id+'/'+s+EXT_WEB_TFHIRFormat[fmt];
      o.str['type'] := s;
    end;

    result := TJSONWriter.writeObjectStr(j, true);
  finally
    j.Free;
  end;
end;

function TFhirWebServer.EndPointDesc(secure: boolean): String;
begin
  result := '';
  if (secure) then
  begin
    if FBasePath <> '' then
      result := result + ' <li><a href="http://' + FHost + port(FStatedPort, 80) + FBasePath + '">Unsecured access at ' + FBasePath +
        '</a> - direct access with no security considerations</li>'#13#10;
    if FSecurePath <> '' then
      result := result + ' <li><a href="' + FSecurePath + '">Secured access at ' + FSecurePath +
        '</a> - Login required using <a href="http://fhir-docs.smarthealthit.org/argonaut-dev/authorization/">SMART-ON-FHIR</a></li>'#13#10;
  end
  else
  begin
    if FBasePath <> '' then
      result := result + ' <li><a href="' + FBasePath + '">Unsecured access at ' + FBasePath +
        '</a> - direct access with no security considerations</li>'#13#10;
    if FSecurePath <> '' then
      result := result + ' <li><a href="https://' + FHost + port(FStatedSSLPort, 443) + FSecurePath + '">Secured access at ' + FSecurePath +
        '</a> - Login required using <a href="http://fhir-docs.smarthealthit.org/argonaut-dev/authorization/">SMART-ON-FHIR</a></li>'#13#10;
  end;
end;

Procedure TFhirWebServer.Start(active: boolean);
Begin
  FActive := active;
  FStartTime := GetTickCount;
  StartServer(active);

  if (active) and (ServerContext.SubscriptionManager <> nil) then
  begin
    FMaintenanceThread := TFhirServerMaintenanceThread.Create(self);
    FSubscriptionThread := TFhirServerSubscriptionThread.Create(self);
    FEmailThread := TFhirServerEmailThread.Create(self);
    smsStatus('The server ' + ServerContext.FormalURLPlain + ' for ' + ServerContext.OwnerName + ' has started');
  end;
End;

procedure TFhirWebServer.smsStatus(Msg: String);
var
  client: TTwilioClient;
begin
  try
    client := TTwilioClient.Create;
    try
      client.Account := ServerContext.SubscriptionManager.SMSAccount;
      if (client.Account <> '') and (FHostSms <> '') then
      begin
        client.Token := ServerContext.SubscriptionManager.SMSToken;
        client.From := ServerContext.SubscriptionManager.SMSFrom;
        client.dest := FHostSms;
        client.Body := Msg;
        client.send;
      end;
    finally
      client.Free;
    end;
  except
  end;
end;

{$IFDEF MSWINDOWS}

procedure TFhirWebServer.startHooks(ctxt: TFHIRWebServerPatientViewContext; patient: TFHIRPatient; url: String);
var
  server: TRegisteredFHIRServer;
  req: TCDSHookRequest;
  s, u, i : String;
  be: TFHIRBundleEntry;
begin
  for s in FPatientViewServers.Keys do
  begin
    server := TRegisteredFHIRServer.Create;
    try
      server.name := s;
      StringSplit(FPatientViewServers[s], '|', u, i);
      server.fhirEndpoint := u;
      server.addCdsHook(i, TCDSHooks.patientView);
      ctxt.manager.registerServer(server);
    finally
      server.Free;
    end;
  end;

  req := TCDSHookRequest.Create;
  try
    req.hook := TCDSHooks.patientView;
    req.hookInstance := FServerContext.FormalURLPlain; // arbitrary global
    req.patient := patient.id;
    be := TFHIRBundleEntry.Create;
    req.preFetch.Add('patient', be);
    be.resource := patient.link;
    ctxt.manager.makeRequest(req, OnCDSResponse, ctxt);
  finally
    req.Free;
  end;
end;
{$ENDIF}

Procedure TFhirWebServer.Stop;
Begin
  if ServerContext.SubscriptionManager <> nil then
    smsStatus('The server ' + ServerContext.FormalURLPlain + ' for ' + ServerContext.OwnerName + ' is stopping');
  if FSubscriptionThread <> nil then
    FSubscriptionThread.Terminate;
  if FMaintenanceThread <> nil then
    FMaintenanceThread.Terminate;
  if FEmailThread <> nil then
    FEmailThread.Terminate;
  StopServer;
End;

procedure TFhirWebServer.StopAsyncTasks;
var
  task : TAsyncTaskThread;
  done : boolean;
  i : integer;
begin
  done := false;
  FLock.Lock;
  try
    for task in FThreads do
    begin
      task.Terminate;
      done := true;
    end;
  finally
    FLock.Unlock;
  end;
  if done then
  begin
    i := 0;
    repeat
      sleep(100);
      inc(i);
      done := true;
      FLock.Lock;
      try
        for task in FThreads do
          done := false;
      finally
        FLock.Unlock;
      end;
    until done or (i = 10);
    if not done then
    begin
      FLock.Lock;
      try
        for task in FThreads do
        begin
          task.kill;
          ServerContext.Storage.updateAsyncTaskStatus(task.Key, atsTerminated, 'Terminated due to system shut down');
        end;
      finally
        FLock.Unlock;
      end;
    end;
  end;
end;

Procedure TFhirWebServer.StartServer(active: boolean);
Begin
  if FActualPort > 0 then
  begin
    FPlainServer := TIdHTTPServer.Create(Nil);
    FPlainServer.Scheduler := TIdSchedulerOfThreadPool.Create(nil);
    TIdSchedulerOfThreadPool(FPlainServer.Scheduler).PoolSize := 20;
    FPlainServer.ServerSoftware := 'Health Intersections FHIR Server';
    FPlainServer.ParseParams := false;
    FPlainServer.DefaultPort := FActualPort;
    FPlainServer.KeepAlive := false;
    FPlainServer.OnCreatePostStream := CreatePostStream;
    FPlainServer.OnCommandGet := PlainRequest;
    FPlainServer.OnCommandOther := PlainRequest;
    FPlainServer.OnConnect := DoConnect;
    FPlainServer.OnDisconnect := DoDisconnect;
    FPlainServer.OnParseAuthentication := ParseAuthenticationHeader;
    FPlainServer.active := active;
  end;
  if FActualSSLPort > 0 then
  begin
    If Not FileExists(FCertFile) Then
      Raise exception.Create('SSL Certificate "' + FCertFile + ' could not be found');
    If Not FileExists(ChangeFileExt(FCertFile, '.key')) Then
      Raise exception.Create('SSL Certificate Private Key "' + ChangeFileExt(FCertFile, '.key') + ' could not be found');
    If (FRootCertFile <> '') and (Not FileExists(FRootCertFile)) Then
      Raise exception.Create('SSL Certificate "' + FRootCertFile + ' could not be found');
    FSSLServer := TIdHTTPServer.Create(Nil);
    FSSLServer.Scheduler := TIdSchedulerOfThreadPool.Create(nil);
    TIdSchedulerOfThreadPool(FSSLServer.Scheduler).PoolSize := 20;
    FSSLServer.ServerSoftware := 'Health Intersections FHIR Server';
    FSSLServer.ParseParams := false;
    FSSLServer.DefaultPort := FActualSSLPort;
    FSSLServer.KeepAlive := false;
    FSSLServer.OnCreatePostStream := CreatePostStream;
    FIOHandler := TIdServerIOHandlerSSLOpenSSL.Create(Nil);
    FSSLServer.IOHandler := FIOHandler;
    FIOHandler.SSLOptions.Method := sslvSSLv23;
    FIOHandler.SSLOptions.Mode := sslmServer;
    // SSL v3 / TLS 1 required for older versions of DotNet
    FIOHandler.SSLOptions.SSLVersions := [sslvSSLv3, {$IFNDEF NCTS}sslvTLSv1, {$ENDIF} sslvTLSv1_2];
    FIOHandler.SSLOptions.CipherList := {$IFDEF NCTS}'ALL:!SSLv2:!DES:!RC4:!MD5:!SHA-1'{$ELSE}'ALL:!SSLv2:!DES'{$ENDIF};
    FIOHandler.SSLOptions.CertFile := FCertFile;
    FIOHandler.SSLOptions.KeyFile := ChangeFileExt(FCertFile, '.key');
    FIOHandler.SSLOptions.RootCertFile := FRootCertFile;
    if not FServeMissingCertificate then
      FIOHandler.SSLOptions.VerifyMode := [sslvrfPeer, sslvrfFailIfNoPeerCert, sslvrfClientOnce]
    else
      FIOHandler.SSLOptions.VerifyMode := [sslvrfPeer, sslvrfClientOnce];
    FIOHandler.SSLOptions.VerifyDepth := 2;
    FIOHandler.OnVerifyPeer := DoVerifyPeer;
    // FIOHandler.SSLOptions.
    FIOHandler.OnGetPassword := SSLPassword;
    FSSLServer.OnCommandGet := SecureRequest;
    FSSLServer.OnCommandOther := SecureRequest;
    FSSLServer.OnConnect := DoConnect;
    FSSLServer.OnDisconnect := DoDisconnect;
    FSSLServer.OnParseAuthentication := ParseAuthenticationHeader;
    FSSLServer.active := active;
    LoadEAYExtensions;
  end;
end;

Procedure TFhirWebServer.StopServer;
Begin
  if FSSLServer <> nil then
  begin
    FSSLServer.active := false;
    FSSLServer.Scheduler.Free;
    FreeAndNil(FSSLServer);
    FreeAndNil(FIOHandler);
    UnloadEAYExtensions;
  end;
  if FPlainServer <> nil then
  begin
    FPlainServer.Scheduler.Free;
    FPlainServer.active := false;
    FreeAndNil(FPlainServer);
  end;
End;

procedure TFhirWebServer.Transaction(stream: TStream; init : boolean; name, base: String; ini: TFHIRServerIniFile; callback: TInstallerCallback);
var
  req: TFHIRRequest;
  resp: TFHIRResponse;
  // op : TFHIRNativeOperationEngine;
  cursor: integer;
  Context: TOperationContext;
begin
  // if init then
  // op := FServerContext.Storage.createOperationContext('en');
  Context := TOperationContext.Create(true, callback, 'Load from ' + name);
  try
    req := TFHIRRequest.Create(FServerContext.ValidatorContext.link, roUpload, FServerContext.Indexes.Compartments.link);
    try
      req.CommandType := fcmdTransaction;
      if ExtractFileExt(name) = '.xml' then
        req.resource := TFHIRParsers.ParseFile(FServerContext.ValidatorContext.link, ffXml, 'en', name)
      else if ExtractFileExt(name) = '.json' then
        req.resource := TFHIRParsers.ParseFile(FServerContext.ValidatorContext.link, ffJson, 'en', name)
      else
        req.resource := ProcessZip('en', stream, name, base, init, ini, Context, cursor);
      if not (req.Resource is TFHIRBundle) then
        req.resource := TFHIRBundle.wrap(BundleTypeTransaction, req.resource.Link);

      req.resource.tags['duplicates'] := 'ignore';
      req.Session := FServerContext.SessionManager.CreateImplicitSession('n/a', ServerContext.OwnerName, 'Service Manager', systemInternal, true, false);
      req.Session.allowAll;
      req.LoadParams('');
      req.baseUrl := FServerContext.Bases[0];
      Context.message := 'Process ' + name;
      GJSHost.registry := ServerContext.EventScriptRegistry.link;
      resp := TFHIRResponse.Create;
      try
        resp.OnCreateBuilder := doGetBundleBuilder;
        checkRequestByJs(context, req);
        ProcessRequest(Context, req, resp);
      finally
        resp.Free;
      end;
      if (ini <> nil) then
        if (cursor = -1) then
          ini.DeleteKey('process', 'start')
        else
          ini.WriteInteger('process', 'start', cursor);
    finally
      req.Free;
    end;
  finally
    Context.Free;
  end;
end;

function TFhirWebServer.WebDesc: String;
begin
  if (FActualPort = 0) then
    result := 'HTTPS is supported on Port ' + inttostr(FStatedSSLPort) + '.'
  else if FActualSSLPort = 0 then
    result := 'HTTP is supported on Port ' + inttostr(FStatedPort) + '.'
  else
    result := 'HTTPS is supported on Port ' + inttostr(FStatedSSLPort) + '. HTTP is supported on Port ' + inttostr(FStatedPort) + '.'
end;

function TFhirWebServer.WebDump: String;
var
  b: TStringBuilder;
  ci: TFHIRWebServerClientInfo;
begin
  b := TStringBuilder.Create;
  try
    b.Append('<table>'#13#10);
    b.Append('<tr><td>IP address</td><td>Count</td><td>Session</td><td>Activity</td><td>Length</td></tr>'#13#10);
    FLock.Lock;
    try
      for ci in FClients do
      begin
        b.Append('<tr><td>');
        b.Append(ci.Context.Binding.PeerIP);
        b.Append('</td><td>');
        b.Append(inttostr(ci.Count));
        b.Append('</td><td>');
        if (ci.Session <> nil) then
          b.Append(inttostr(ci.Session.Key));
        b.Append('</td><td>');
        b.Append(ci.FActivity);
        b.Append('</td><td>');
        if ci.FStart > 0 then
          b.Append(inttostr(GetTickCount - ci.FStart));
        b.Append('</td></tr>'#13#10);
      end;
    finally
      FLock.Unlock;
    end;
    b.Append('</table>'#13#10);
    result := b.ToString;
  finally
    b.Free;
  end;
end;

Procedure TFhirWebServer.CreatePostStream(AContext: TIdContext; AHeaders: TIdHeaderList; var VPostStream: TStream);
Begin
  VPostStream := TMemoryStream.Create;
End;

procedure TFhirWebServer.ParseAuthenticationHeader(AContext: TIdContext; const AAuthType, AAuthData: String; var VUsername, VPassword: String;
  var VHandled: boolean);
begin
  VHandled := SameText(AAuthType, 'Bearer');
  VUsername := INTERNAL_SECRET;
  VPassword := AAuthData;
end;

function TFhirWebServer.patientAppList(base, id : String): string;
var
  b : TStringBuilder;
  apps : TFslList<TRegisteredClientInformation>;
  app : TRegisteredClientInformation;
begin
  b := TStringBuilder.Create;
  try
    apps := TFslList<TRegisteredClientInformation>.create;
    try
      FServerContext.Storage.fetchClients(apps);
      for app in apps do
      begin
        if app.patientContext then
        begin
          b.Append('  <li><a href="');
          b.Append(app.url);
          b.Append('?iss=https://');
          b.Append(base);
          b.Append('&launch=');
          b.Append(id);
          b.Append('">');
          b.Append(FormatTextToXml(app.name, xmlText));
          b.Append('</a></li>'#13#10);
        end;
      end;
    finally
      apps.Free;
    end;
    result := b.ToString;
  finally
    b.Free;
  end;
end;

Procedure TFhirWebServer.PlainRequest(AContext: TIdContext; request: TIdHTTPRequestInfo; response: TIdHTTPResponseInfo);
var
  Session: TFHIRSession;
  c: integer;
  check, handled: boolean;
  rp: TReverseProxyInfo;
  version : TFHIRVersion;
  id : string;
  t: cardinal;
begin
  t := GetTickCount;
  SetThreadName('WebRequest - '+request.Document);
  Session := nil;
  MarkEntry(AContext, request, response);
  try
    id := ServerContext.nextRequestId;
    logRequest(false, id, request);

    response.CustomHeaders.Add('X-Request-Id: '+id);
    if (request.AuthUsername = INTERNAL_SECRET) then
      FServerContext.SessionManager.GetSession(request.AuthPassword, Session, check);
    if (Session = nil) then
    begin
      c := request.Cookies.GetCookieIndex(FHIR_COOKIE_NAME);
      if c > -1 then
        FServerContext.SessionManager.GetSession(request.Cookies[c].CookieText.Substring(FHIR_COOKIE_NAME.Length + 1), Session, check);
    end;

    if OWinSecurityPlain and (((Session = nil) and (request.Document <> FBasePath + OWIN_TOKEN_PATH)) or not ServerContext.UserProvider.allowInsecure) then
    begin
      response.ResponseNo := 401;
      response.ResponseText := 'Unauthorized';
      response.ContentText := 'Authorization is required (OWin at ' + FBasePath + OWIN_TOKEN_PATH + ')';
      response.CustomHeaders.AddValue('WWW-Authenticate', 'Bearer');
    end
    else if (request.CommandType = hcOption) then
    begin
      response.ResponseNo := 200;
      response.ContentText := 'ok';
      response.CustomHeaders.Add('Access-Control-Allow-Credentials: true');
      response.CustomHeaders.Add('Access-Control-Allow-Origin: *');
      response.CustomHeaders.Add('Access-Control-Expose-Headers: Content-Location, Location');
      response.CustomHeaders.Add('Access-Control-Allow-Methods: GET, POST, PUT, PATCH, DELETE');
      if request.RawHeaders.Values['Access-Control-Request-Headers'] <> '' then
        response.CustomHeaders.Add('Access-Control-Allow-Headers: ' + request.RawHeaders.Values['Access-Control-Request-Headers']);
    end
    else if OWinSecurityPlain and ServerContext.UserProvider.allowInsecure and (request.Document = FBasePath + OWIN_TOKEN_PATH) then
      HandleOWinToken(AContext, false, request, response)
    else if FSourceProvider.exists(FSourceProvider.AltFile(request.Document, FBasePath)) then
      ReturnSpecFile(response, request.Document, FSourceProvider.AltFile(request.Document, FBasePath), false)
    else if request.Document.EndsWith('.hts') and FSourceProvider.exists(ChangeFileExt(FSourceProvider.AltFile(request.Document, FBasePath), '.html')) then
      ReturnProcessedFile(request, response, Session, request.Document, ChangeFileExt(FSourceProvider.AltFile(request.Document, FBasePath), '.html'), false)
    else if request.Document.EndsWith('.phs') and FSourceProvider.exists(ChangeFileExt(FSourceProvider.AltFile(request.Document, FBasePath), '.html')) then
      runPostHandler(request, response, Session, request.Document, ChangeFileExt(FSourceProvider.AltFile(request.Document, FBasePath), '.html'), false)
      // else if FSourceProvider.FileExists(FSourcePath+ExtractFileName(request.Document.replace('/', '\'))) then
      // ReturnSpecFile(response, request.Document, FSourcePath+ExtractFileName(request.Document.replace('/', '\')))
      // else if FSourceProvider.FileExists(FSpecPath+ExtractFileName(request.Document.replace('/', '\'))) then
      // ReturnSpecFile(response, request.Document, FSpecPath+ExtractFileName(request.Document.replace('/', '\')))
    else if request.Document = FBasePath + '/.well-known/openid-configuration' then
      HandleDiscoveryRedirect(AContext, request, response)
    else if request.Document = '/.well-known/openid-configuration' then
      FAuthServer.HandleDiscovery(AContext, request, response)
    else if request.Document.StartsWith(FBasePath + '/cds-services') and FCDSHooksServer.active then
      FCDSHooksServer.HandleRequest(false, FBasePath, Session, AContext, request, response)
    else if request.Document.StartsWith(AppendForwardSlash(FBasePath) + 'websockets', false) then
      HandleWebSockets(AContext, request, response, false, false, FBasePath)
    else if request.Document.StartsWith(FBasePath, false) then
      HandleRequest(AContext, request, response, false, false, FBasePath, id, Session, nil)
    else if request.Document.StartsWith(AppendForwardSlash(FBasePath) + 'FSecurePath', false) then
      HandleWebSockets(AContext, request, response, false, false, FSecurePath)
    else if (FSecurePath <> '') and (request.Document.StartsWith(FSecurePath, false) and hasInternalSSLToken(request)) then
      HandleRequest(AContext, request, response, true, true, FSecurePath, id, Session, nil)
    else if request.Document = '/diagnostics' then
      ReturnDiagnostics(AContext, request, response, false, false, FSecurePath)
    else if request.Document = '/' then
      ReturnProcessedFile(request, response, Session, '/' + FHomePage, FSourceProvider.AltFile('/' + FHomePage, FBasePath), false)
    else if (FTerminologyWebServer <> nil) and FTerminologyWebServer.handlesRequest(request.Document) then
      FTerminologyWebServer.Process(AContext, request, Session, response, false)
    else
    begin
      handled := false;
      for rp in FReverseProxyList do
        if request.Document.StartsWith(rp.path) then
        begin
          ReverseProxy(rp, AContext, request, Session, response, false);
          handled := true;
          break;
        end;
      if not handled then
      begin
        response.ResponseNo := 404;
        response.ContentText := 'Document ' + request.Document + ' not found';
        logt('miss: ' + request.Document);
      end;
    end;
    logResponse(id, response);
    t := GetTickCount - t;
    logt(id+' http: '+request.RawHTTPCommand+' from '+AContext.Binding.PeerIP+' => '+inttostr(response.ResponseNo)+' in '+inttostr(t)+'ms . mem= '+MemoryStatus);
<<<<<<< HEAD
    response.CloseConnection := true;
=======
//JCT3: This brings more leaks
//    response.CloseConnection := false;
// why is it there?
>>>>>>> 3564e5f9
  finally
    MarkExit(AContext);
    SetThreadName('');
  end;
end;

procedure TFhirWebServer.PopulateConformanceAuth(rest: TFhirCapabilityStatementRest);
var
  c: TFHIRCoding;
  ext: TFhirExtension;
begin
  if rest.security = nil then
    rest.security := TFhirCapabilityStatementRestSecurity.Create;
  rest.security.cors := true;
  if FAuthServer <> nil then
  begin
    c := rest.security.serviceList.Append.codingList.Append;
    c.System := 'http://hl7.org/fhir/restful-security-service';
    c.code := 'SMART-on-FHIR';
    c.display := 'SMART-on-FHIR';
    rest.security.description := 'This server implements OAuth2 for login using the Smart App Launch profile';

    ext := rest.security.extensionList.Append;
    ext.url := 'http://fhir-registry.smarthealthit.org/StructureDefinition/oauth-uris';
    // ext.addExtension('dscovery', TFhirUri.Create(ExcludeTrailingPathDelimiter(FServerContext.FormalURLSecure)+FAuthServer.AuthPath+'/discovery'));
    ext.addExtension('register', TFhirUri.Create(ExcludeTrailingPathDelimiter(FServerContext.FormalURLSecure) + FAuthServer.RegisterPath));
    ext.addExtension('authorize', TFhirUri.Create(ExcludeTrailingPathDelimiter(FServerContext.FormalURLSecure) + FAuthServer.AuthPath));
    ext.addExtension('token', TFhirUri.Create(ExcludeTrailingPathDelimiter(FServerContext.FormalURLSecure) + FAuthServer.TokenPath));
  end;
end;

procedure TFhirWebServer.PopulateConformance(sender: TObject; conf: TFhirCapabilityStatement);
var
  i: integer;
begin
  for i := 0 to conf.restList.Count - 1 do
    PopulateConformanceAuth(conf.restList[i]);
end;

Procedure TFhirWebServer.SecureRequest(AContext: TIdContext; request: TIdHTTPRequestInfo; response: TIdHTTPResponseInfo);
var
  Session: TFHIRSession;
  check, handled: boolean;
  c: integer;
  rp: TReverseProxyInfo;
  cert: TIdX509;
  id : String;
  JWT: TJWT;
  t: cardinal;
begin
  t := GetTickCount;
  check := false;
  cert := (AContext.Connection.IOHandler as TIdSSLIOHandlerSocketOpenSSL).SSLSocket.PeerCert;

  Session := nil;
  MarkEntry(AContext, request, response);
  try
    id := ServerContext.nextRequestId;
    logRequest(true, id, request);
    response.CustomHeaders.Add('X-Request-Id: '+id);
    if (request.AuthUsername = INTERNAL_SECRET) then
      if request.AuthPassword.StartsWith('urn:') then
        FServerContext.SessionManager.GetSession(request.AuthPassword, Session, check)
      else
      begin
        JWT := TJWTUtils.unpack(request.AuthPassword, false, nil);
        // todo: change this to true, and validate the JWT, under the right conditions
        try
          if cert = nil then
            Session := FServerContext.SessionManager.getSessionFromJWT(request.RemoteIP, 'Unknown', systemUnknown, JWT)
          else
            Session := FServerContext.SessionManager.getSessionFromJWT(request.RemoteIP, cert.CanonicalName, systemFromCertificate, JWT);
        finally
          JWT.Free;
        end;
      end;

    if (Session = nil) then
    begin
      c := request.Cookies.GetCookieIndex(FHIR_COOKIE_NAME);
      if c > -1 then
        FServerContext.SessionManager.GetSession(request.Cookies[c].CookieText.Substring(FHIR_COOKIE_NAME.Length + 1), Session, check);
      // actually, in this place, we ignore check.  we just established the session
    end;

    if request.Document.StartsWith(FAuthServer.path) then
      FAuthServer.HandleRequest(AContext, request, Session, response)
    else if (request.CommandType = hcOption) then
    begin
      response.ResponseNo := 200;
      response.ContentText := 'ok';
      response.CustomHeaders.Add('Access-Control-Allow-Credentials: true');
      response.CustomHeaders.Add('Access-Control-Allow-Origin: *');
      response.CustomHeaders.Add('Access-Control-Expose-Headers: Content-Location, Location');
      response.CustomHeaders.Add('Access-Control-Allow-Methods: GET, POST, PUT, PATCH, DELETE');
      if request.RawHeaders.Values['Access-Control-Request-Headers'] <> '' then
        response.CustomHeaders.Add('Access-Control-Allow-Headers: ' + request.RawHeaders.Values['Access-Control-Request-Headers']);
    end
    else if OWinSecuritySecure and (request.Document = URLPath([FSecurePath, OWIN_TOKEN_PATH])) then
      HandleOWinToken(AContext, true, request, response)
    else if request.Document = FBasePath + '/.well-known/openid-configuration' then
      HandleDiscoveryRedirect(AContext, request, response)
    else if FSourceProvider.exists(FSourceProvider.AltFile(request.Document, FSecurePath)) then
      ReturnSpecFile(response, request.Document, FSourceProvider.AltFile(request.Document, FSecurePath), true)
    else if request.Document.EndsWith('.hts') and FSourceProvider.exists(ChangeFileExt(FSourceProvider.AltFile(request.Document, FSecurePath), '.html')) then
      ReturnProcessedFile(request, response, Session, request.Document, ChangeFileExt(FSourceProvider.AltFile(request.Document, FSecurePath), '.html'), true)
    else if request.Document.StartsWith(FSecurePath, false) then
      HandleRequest(AContext, request, response, true, true, FSecurePath, id, Session, cert)
    else if OWinSecuritySecure and ((Session = nil) and (request.Document <> URLPath([FSecurePath, OWIN_TOKEN_PATH]))) then
    begin
      response.ResponseNo := 401;
      response.ResponseText := 'Unauthorized';
      response.ContentText := 'Authorization is required (OWin at ' + FBasePath + OWIN_TOKEN_PATH + ')';
      response.CustomHeaders.AddValue('WWW-Authenticate', 'Bearer');
    end
      // else if FSourceProvider.FileExists(IncludeTrailingPathDelimiter(FSourcePath)+request.Document) then
      // ReturnSpecFile(response, request.Document, IncludeTrailingPathDelimiter(FSourcePath)+request.Document)
      // else if FSourceProvider.FileExists(FSourceProvider.AltFile(ExtractFileName(request.Document))) then
      // ReturnSpecFile(response, request.Document, FSourceProvider.AltFile(ExtractFileName(request.Document)))
    else if request.Document.StartsWith('/scim') then
      ProcessScimRequest(AContext, request, response)
    else if request.Document = '/.well-known/openid-configuration' then
      FAuthServer.HandleDiscovery(AContext, request, response)
      // else if request.Document.StartsWith(FBasePath, false) then
      // HandleRequest(AContext, request, response, true, false, FBasePath)
    else if (FTerminologyWebServer <> nil) and FTerminologyWebServer.handlesRequest(request.Document) then
      FTerminologyWebServer.Process(AContext, request, Session, response, true)
    else if request.Document.StartsWith(FSecurePath + '/cds-services') and FCDSHooksServer.active then
      FCDSHooksServer.HandleRequest(true, FSecurePath, Session, AContext, request, response)
    else if request.Document = '/' then
      ReturnProcessedFile(request, response, Session, '/hompage.html', FSourceProvider.AltFile('/homepage.html', FSecurePath), true)
    else
    begin
      handled := false;
      for rp in FReverseProxyList do
        if request.Document.StartsWith(rp.path) then
        begin
          ReverseProxy(rp, AContext, request, Session, response, true);
          handled := true;
          break;
        end;
      if not handled then
      begin
        response.ResponseNo := 404;
        response.ContentText := 'Document ' + request.Document + ' not found';
        logt('miss: ' + request.Document);
      end;
    end;
    logResponse(id, response);
    t := GetTickCount - t;
    logt(id+' https: '+inttostr(t)+'ms '+request.RawHTTPCommand+' '+inttostr(t)+' for '+AContext.Binding.PeerIP+' => '+inttostr(response.ResponseNo)+'. mem= '+MemoryStatus);
    logt(GService.ThreadStatus);
  finally
    MarkExit(AContext);
    Session.Free;
  end;
end;

function processIfModifiedSince(Value: String): TDateTime;
begin
  if Value <> '' then
    result := GMTToLocalDateTime(Value)
  else
    result := 0;
end;

function processIfMatch(Value: string): String;
begin
  if Value.StartsWith('W/') then
    Value := Value.Substring(2);
  if Value.StartsWith('"') and Value.EndsWith('"') then
    result := copy(Value, 2, Length(Value) - 2)
  else
    result := Value;

end;

procedure TFhirWebServer.HandleDiscoveryRedirect(AContext: TIdContext; request: TIdHTTPRequestInfo; response: TIdHTTPResponseInfo);
begin
  if FAuthServer = nil then
  begin
    response.ResponseNo := 404;
    response.ResponseText := 'Not Found';
    response.ContentText := 'This server does not support authentication';
  end
  else
  begin
    response.ResponseNo := 301;
    response.ResponseText := 'Moved Permanently';
    response.Location := FAuthServer.BasePath + '/discovery';
  end;
end;

procedure TFhirWebServer.HandleOWinToken(AContext: TIdContext; secure: boolean; request: TIdHTTPRequestInfo; response: TIdHTTPResponseInfo);
var
  pm: TParseMap;
  json: TJsonObject;
  userkey: integer;
  Session: TFHIRSession;
begin
  response.ResponseNo := 400;
  response.ResponseText := 'Request Error';
  if request.contentType <> 'application/x-www-form-urlencoded' then
    response.ContentText := 'Unknown content type - must be application/x-www-form-urlencoded'
  else
  begin
    try
      if request.PostStream <> Nil then
        pm := TParseMap.Create(StreamToString(request.PostStream, TEncoding.UTF8))
      else
        pm := TParseMap.Create(request.UnparsedParams);
      try
        if pm.GetVar('grant_type') <> 'password' then
          response.ContentText := 'Unknown content type - must be ''password'''
        else if not ServerContext.UserProvider.CheckLogin(pm.GetVar('username'), pm.GetVar('password'), userkey) then
          response.ContentText := 'Unknown usernmame/password'
        else
        begin
          Session := FServerContext.SessionManager.CreateImplicitSession(request.RemoteIP, pm.GetVar('username'), 'Anonymous', systemFromOWin, false, true);
          try
            Session.ExternalUserKey := userkey;
            json := TJsonObject.Create;
            try
              json.str['access_token'] := Session.Cookie;
              json.num['expires_in'] := inttostr(trunc((Session.Expires - TDateTimeEx.makeUTC.DateTime) / DATETIME_SECOND_ONE));
              json.str['token_type'] := 'bearer';
              response.ResponseNo := 200;
              response.ResponseText := 'OK';
              response.contentType := 'application/json';
              response.ContentText := TJSONWriter.writeObjectStr(json, true);
            finally
              json.Free;
            end;
          finally
            Session.Free;
          end;
        end;
      finally
        pm.Free;
      end;
    except
      on e: exception do
        response.ContentText := e.message;
    end;
  end;
end;

Procedure TFhirWebServer.HandleRequest(AContext: TIdContext; request: TIdHTTPRequestInfo; response: TIdHTTPResponseInfo; ssl, secure: boolean; path: String; logId : String; esession: TFHIRSession; cert: TIdX509);
var
  sHost: string;
  oRequest: TFHIRRequest;
  oResponse: TFHIRResponse;
  sCookie: string;
  sContentType: String;
  oStream: TStream;
  sDoc: String;
  s: String;
  aFormat: TFHIRFormat;
  lang: String;
  sPath: String;
  redirect: boolean;
  form: TMimeMessage;
  relativeReferenceAdjustment: integer;
  style : TFHIROutputStyle;
  c: integer;
  domain: String;
  sBearer: String;
  noErrCode, upload: boolean;
  Context: TOperationContext;
  Session: TFHIRSession;
Begin
  noErrCode := false;
  upload := false;

  Session := nil;
  try
    if ssl then
      sHost := 'https://' + request.host
    else
      sHost := 'http://' + request.host;
    domain := request.host;
    if domain.Contains(':') then
      domain := domain.Substring(0, domain.IndexOf(':'));

    lang := request.AcceptLanguage;
    s := request.contentType;
    if pos(';', s) > 0 then
      s := copy(s, 1, pos(';', s) - 1); // only read up to the first ';'
    if SameText(s, 'application/x-www-form-urlencoded') or (request.UnparsedParams <> '') then
      sDoc := request.Document + '?' + request.UnparsedParams
    else
      sDoc := request.Document;
    try
      sContentType := request.contentType;

      if s.StartsWith('multipart/form-data', true) then
      begin
        form := loadMultipartForm(request.PostStream, request.contentType, upload);
      end
      else
        form := nil;
      try
        if s.StartsWith('multipart/form-data', true) then
        begin
          oStream := extractFileData(Lang, form, 'file', sContentType);
          // though this might not return the data if we have an operation request
        end
        else if request.PostStream <> nil then
        begin
          oStream := TMemoryStream.Create;
          oStream.CopyFrom(request.PostStream, request.PostStream.Size);
          oStream.Position := 0;
        end
        else
          oStream := TStringStream.Create(request.UnparsedParams);
//JCT:4: until here only ostream could leak, so i found that the try...finalize loops were shifted.

        try
          oResponse := TFHIRResponse.Create;
          try
            oResponse.OnCreateBuilder := doGetBundleBuilder;
            response.CustomHeaders.Add('Access-Control-Allow-Origin: *');
            // response.CustomHeaders.add('Access-Control-Allow-Methods: GET, POST, PUT, DELETE');
            response.CustomHeaders.Add('Access-Control-Expose-Headers: Content-Location, Location');
            response.CustomHeaders.Add('Access-Control-Allow-Methods: GET, POST, PUT, PATCH, DELETE');
            // response.CustomHeaders.add('Access-Control-Expose-Headers: *');
            if request.RawHeaders.Values['Access-Control-Request-Headers'] <> '' then
              response.CustomHeaders.Add('Access-Control-Allow-Headers: ' + request.RawHeaders.Values['Access-Control-Request-Headers']);
            if request.RawHeaders.Values['X-Request-Id'] <> '' then
              response.CustomHeaders.Add('X-Request-Id: ' + request.RawHeaders.Values['X-Request-Id']);
            oRequest := nil;
            Try
              if request.AuthUsername = INTERNAL_SECRET then
                sCookie := request.AuthPassword
              else
              begin
                c := request.Cookies.GetCookieIndex(FHIR_COOKIE_NAME);
                if c > -1 then
                  sCookie := request.Cookies[c].CookieText.Substring(FHIR_COOKIE_NAME.Length + 1);
              end;

              sBearer := sCookie;
              oRequest := BuildRequest(lang, path, sHost, request.CustomHeaders.Values['Origin'], request.RemoteIP,
                request.CustomHeaders.Values['content-location'], request.Command, sDoc, sContentType, request.Accept, request.ContentEncoding, sCookie,
                request.RawHeaders.Values['X-Provenance'], sBearer, oStream, oResponse, aFormat, redirect, form, secure, ssl, relativeReferenceAdjustment, style,
                esession, cert);
              try
                oRequest.externalRequestId := request.RawHeaders.Values['X-Request-Id'];
                oRequest.internalRequestId := logId;
                if TFHIRWebServerClientInfo(AContext.Data).Session = nil then
                  TFHIRWebServerClientInfo(AContext.Data).Session := oRequest.Session.link;

                oRequest.IfMatch := processIfMatch(request.RawHeaders.Values['If-Match']);
                oRequest.IfNoneMatch := processIfMatch(request.RawHeaders.Values['If-None-Match']);
                oRequest.IfNoneExist := request.RawHeaders.Values['If-None-Exist'];
                oRequest.IfModifiedSince := processIfModifiedSince(request.RawHeaders.Values['If-Modified-Since']);
                oRequest.strictSearch := request.RawHeaders.Values['Prefer'] = 'handling=strict';

                noErrCode := StringArrayExistsInsensitive(['yes', 'true', '1'], oRequest.Parameters.GetVar('nohttperr')) or
                  StringArrayExistsInsensitive(['yes', 'true', '1'], oRequest.Parameters.GetVar('_nohttperr'));
                ReadTags(request.RawHeaders.Values['Category'], oRequest);
                Session := oRequest.Session.link;

                // allow scripting to change anything about the request
                GJsHost.previewRequest(Session, oRequest);

                if redirect then
                begin
                  if oRequest.Session <> nil then
                  begin
                    FAuthServer.setCookie(response, FHIR_COOKIE_NAME, oRequest.Session.Cookie, domain, '', oRequest.Session.Expires, false);
                    cacheResponse(response, cacheNotAtAll);
                    response.redirect(oRequest.Session.OriginalUrl);
                  end
                  else
                    response.redirect(oRequest.baseUrl);
                end
                else if oRequest.CommandType = fcmdNull then
                begin
                  response.CustomHeaders.Add('Access-Control-Request-Method: GET, POST, PUT, PATCH, DELETE');
                  cacheResponse(response, cacheNormal);
                end
                else if oRequest.CommandType = fcmdUnknown then
                begin
                  cacheResponse(response, oResponse.CacheControl);
                  if oResponse.format = ffXhtml then
                  begin
                    response.ResponseNo := 200;
                    response.contentType := 'text/html; charset=UTF-8';
                    response.FreeContentStream := true;
                    response.ContentStream := StringToUTF8Stream(BuildFhirHomePage(oRequest.SessionCompartments, logId, lang, sHost, path, oRequest.Session, secure));
                  end
                  else
                  begin
                    response.ResponseNo := 404;
                    response.ContentText := 'Document ' + request.Document + ' not found';
                  end;
                end
                else if (oRequest.CommandType = fcmdUpload) and (oRequest.resource = nil) Then
                begin
                  cacheResponse(response, oResponse.CacheControl);
                  response.ResponseNo := 200;
                  response.contentType := 'text/html; charset=UTF-8';
                  response.FreeContentStream := true;
                  response.ContentStream := StringToUTF8Stream(BuildFhirUploadPage(lang, sHost, '', oRequest.ResourceName, oRequest.Session));
                end
                else if (oRequest.CommandType = fcmdConformanceStmt) and (oRequest.ResourceName <> '') then
                begin
                  cacheResponse(response, oResponse.CacheControl);
                  response.ResponseNo := 200;
                  response.contentType := 'text/html; charset=UTF-8';
                  // no - just use *              response.CustomHeaders.add('Access-Control-Allow-Origin: '+request.RawHeaders.Values['Origin']);
                  response.CustomHeaders.Add('Access-Control-Request-Method: GET, POST, PUT, PATCH, DELETE');
                  response.FreeContentStream := true;
                  response.ContentStream := StringToUTF8Stream('OK');
                end
                else
                begin
                  try
                    Context := TOperationContext.Create;
                    try
                      Context.upload := upload;
                      checkRequestByJs(context, oRequest);
                      if (oRequest.CommandType = fcmdOperation) then
                        FGoogle.recordEvent(request.Document, '$'+oRequest.OperationName, oRequest.Session.UserName, request.RemoteIP, request.UserAgent)
                      else
                        FGoogle.recordEvent(request.Document, CODES_TFHIRCommandType[oRequest.CommandType], oRequest.Session.UserName, request.RemoteIP, request.UserAgent);

                      if oRequest.CommandType = fcmdWebUI then
                        HandleWebUIRequest(oRequest, oResponse, secure)
                      else if oRequest.commandType in [fcmdTask, fcmdDeleteTask] then
                        ProcessTaskRequest(Context, oRequest, oResponse)
                      else if (request.RawHeaders.Values['Prefer'] = 'respond-async') or (oRequest.Parameters.GetVar('_async') = 'true') then
                        ProcessAsyncRequest(Context, oRequest, oResponse)
                      else
                        ProcessRequest(Context, oRequest, oResponse);
//JCT:4: Context is freed but should be on an outer statement.
                    finally
//JCT:4: Let's remove from here                     Context.Free;
                    end;
                  except
                    on e: EAbort do
                    begin
                      if oResponse.HTTPCode < 300 then
                      begin
                        recordStack(e);
                        raise;
                      end;
                    end;
                    on e: exception do
                    begin
                      recordStack(e);
                      raise;
                    end;
                  end;
//JCT:4: Let's try freeing Context here
                  Context.Free;
                  cacheResponse(response, oResponse.CacheControl);
                  RecordExchange(oRequest, oResponse);
                  ProcessOutput(oRequest, oResponse, request, response, relativeReferenceAdjustment, style, request.AcceptEncoding.Contains('gzip'));
                  // no - just use *              if request.RawHeaders.Values['Origin'] <> '' then
                  // response.CustomHeaders.add('Access-Control-Allow-Origin: '+request.RawHeaders.Values['Origin']);
                  if oResponse.versionId <> '' then
                    response.ETag := 'W/"' + oResponse.versionId + '"';
                  response.LastModified := oResponse.lastModifiedDate;
                  // todo: timezone
                  if oResponse.tags.Count > 0 then
                    response.CustomHeaders.Add('Category: ' + oResponse.tags.AsHeader);
                  if oResponse.link_List.Count > 0 then
                    response.CustomHeaders.Add('Link: ' + oResponse.link_List.AsHeader);
                  if oResponse.originalId <> '' then
                    response.CustomHeaders.Add('X-Original-Location: ' + oResponse.originalId);
                  if oResponse.Progress <> '' then
                    response.CustomHeaders.Add('X-Progress: ' + oResponse.Progress);
                  if oResponse.ContentLocation <> '' then
                    response.CustomHeaders.Add('Content-Location: ' + oResponse.ContentLocation);
                  if oResponse.Location <> '' then
                    response.Location := oResponse.Location;
                end;
                if noErrCode then
                  response.ResponseNo := 200;
                RecordExchange(oRequest, oResponse);
              except
                on e: exception do
                begin
                  RecordExchange(oRequest, oResponse, e);
                  raise;
                end;
              end;
            finally
//JCT:4: Take this from here
//             oRequest.Free;
            end;
          Finally
//JCT:4: Put it here
              oRequest.Free;
//JCT:4: Take this from here
//            oResponse.Free;
          End;
        finally
//JCT:4: Put it here
            oResponse.Free;
//JCT:4: Take this from here
//          oStream.Free;
        end;
      finally
//JCT:4: Put it here
          oStream.Free;
        form.Free;
      end;
    except
      on e: ERestfulAuthenticationNeeded do
      begin
        if aFormat = ffXhtml then
        begin
          response.ResponseNo := 200;
          response.contentType := 'text/html; charset=UTF-8';
          response.FreeContentStream := true;
          response.ContentStream := StringToUTF8Stream(BuildFhirAuthenticationPage(lang, sHost, sPath + sDoc, logId, e.Msg, ssl));
        end
        else
          SendError(response, logId, e.status, aFormat, lang, e.message, sPath, e, Session, true, sPath + sDoc, relativeReferenceAdjustment, IssueTypeLogin);
      end;
      on e: ETerminologyError do
      begin
        if noErrCode then
          SendError(response, logId, 200, aFormat, lang, e.message, sPath, e, Session, false, path, relativeReferenceAdjustment, IssueTypeNotSupported)
        else
          SendError(response, logId, HTTP_ERR_BUSINESS_RULES_FAILED, aFormat, lang, e.message, sPath, e, Session, false, path, relativeReferenceAdjustment,
            IssueTypeNotSupported);
      end;
      on e: ETerminologySetup do
      begin
        if noErrCode then
          SendError(response, logId, 200, aFormat, lang, e.message, sPath, e, Session, false, path, relativeReferenceAdjustment, IssueTypeNotSupported)
        else
          SendError(response, logId, HTTP_ERR_BUSINESS_RULES_FAILED, aFormat, lang, e.message, sPath, e, Session, false, path, relativeReferenceAdjustment,
            IssueTypeNotSupported);
      end;
      on e: ETooCostly do
      begin
        if noErrCode then
          SendError(response, logId, 200, aFormat, lang, e.message, sPath, e, Session, false, path, relativeReferenceAdjustment, IssueTypeTooCostly)
        else
          SendError(response, logId, HTTP_ERR_BUSINESS_RULES_FAILED, aFormat, lang, e.message, sPath, e, Session, false, path, relativeReferenceAdjustment,
            IssueTypeTooCostly);
      end;
      on e: ERestfulException do
      begin
        if noErrCode then
          SendError(response, logId, 200, aFormat, lang, e.message, sPath, e, Session, false, path, relativeReferenceAdjustment, ExceptionTypeTranslations[e.code])
        else
          SendError(response, logId, e.status, aFormat, lang, e.message, sPath, e, Session, false, path, relativeReferenceAdjustment, ExceptionTypeTranslations[e.code]);
      end;
      on e: exception do
      begin
        if noErrCode then
          SendError(response, logId, 200, aFormat, lang, e.message, sPath, e, Session, false, path, relativeReferenceAdjustment, IssueTypeNull)
        else
          SendError(response, logId, HTTP_ERR_INTERNAL, aFormat, lang, e.message, sPath, e, Session, false, path, relativeReferenceAdjustment, IssueTypeNull);
      end;
    end;
  finally
    Session.Free;
  end;
end;

{$IFDEF MSWINDOWS}

function TFhirWebServer.HandleWebCreate(request: TFHIRRequest; response: TFHIRResponse): TDateTime;
var
  profile: TFhirStructureDefinition;
  builder: TQuestionnaireBuilder;
  questionnaire: TFHIRQuestionnaire;
  s, id, fid: String;
begin
  // get the right questionnaire
  if request.Parameters.GetVar('profile').StartsWith('Profile/') then
  begin
    id := request.Parameters.GetVar('profile').Substring(8);
    profile := GetResource(request.Session, 'StructureDefinition', request.lang, id, '', '') as TFhirStructureDefinition;
  end
  else
    profile := FindResource(request.Session, 'StructureDefinition', request.lang, 'url=' + request.Parameters.GetVar('profile')) as TFhirStructureDefinition;
  try
    id := profile.id;
    fid := request.baseUrl + 'StructureDefinition/' + id + '/$questionnaire';
    s := FServerContext.QuestionnaireCache.getForm(frtStructureDefinition, id);
    if s = '' then
    begin
      builder := TQuestionnaireBuilder.Create(request.lang);
      try
        questionnaire := FServerContext.QuestionnaireCache.getQuestionnaire(frtStructureDefinition, id);
        try
          if questionnaire = nil then
          begin
            builder.profile := profile.link;
            builder.OnExpand := FServerContext.Storage.ExpandVS;
            builder.onLookupCode := FServerContext.Storage.LookupCode;
            builder.QuestionnaireId := fid;
            builder.onLookupReference := LookupReference;
            builder.Context := request.link;

            builder.build;
            questionnaire := builder.questionnaire.link;
            FServerContext.QuestionnaireCache.putQuestionnaire(frtStructureDefinition, id, questionnaire, builder.Dependencies);
          end;
          // convert to xhtml
          s := transform1(questionnaire, request.lang, 'QuestionnaireToHTML.xslt', true);
          FServerContext.QuestionnaireCache.putForm(frtStructureDefinition, id, s, builder.Dependencies);
        finally
          questionnaire.Free;
        end;
        // insert page headers:
        s := s.Replace('<!--header insertion point-->', TFHIRXhtmlComposer.PageLinks);
        s := s.Replace('<!--body top insertion point-->', TFHIRXhtmlComposer.header(request.Session, request.baseUrl, request.lang, SERVER_VERSION) +
          '<p><a href="' + builder.QuestionnaireId + '">Questionnaire for this form</a>.' + ' The QuestionnaireAnswers should be submitted as a POST to <i>' +
          request.baseUrl + '$qa-post</i> with a questionnaire reference of <a href="' + builder.QuestionnaireId + '">' + builder.QuestionnaireId +
          '</a></p>'#13#10);
        s := s.Replace('<!--body bottom insertion point-->', TFHIRXhtmlComposer.Footer(request.baseUrl, request.lang, request.internalRequestId, false));
        s := s.Replace('var questionnaireAnswersEndpoint = null;', 'var questionnaireAnswersEndpoint = "' + request.baseUrl + '$qa-post";');
      finally
        builder.Free;
      end;
    end;

    response.Body := s;
    result := Now; // don't want anyone caching anything
    response.contentType := 'text/html; charset=UTF-8';
  finally
    profile.Free;
  end;
end;
{$ENDIF}

function TFhirWebServer.HandleWebEdit(request: TFHIRRequest; response: TFHIRResponse): TDateTime;
var
  typ, id, ver: String;
  r: TFhirResource;
  s: String;
  comp: TFHIRComposer;
begin
  result := 0;

  // get the right questionnaire
  StringSplit(request.id, '/', typ, s);
  StringSplit(s, '/', id, ver);
  if not(StringArrayExistsSensitive(CODES_TFhirResourceType, typ) or FServerContext.ValidatorContext.hasCustomResource(typ)) then
    raise EFHIRException.CreateLang('MSG_UNKNOWN_TYPE', request.Lang, [typ]);

  r := GetResource(request.Session, typ, request.lang, id, '', '');
  try
    if r is TFhirOperationOutcome then
    begin
      response.resource := r.link;
      response.HTTPCode := 500;
      response.message := 'Internal Error';
    end
    else
    begin

      if request.Parameters.GetVar('srcformat') = 'json' then
        comp := TFHIRJsonComposer.Create(FServerContext.ValidatorContext.link, OutputStylePretty, request.lang)
      else
        comp := TFHIRXMLComposer.Create(FServerContext.ValidatorContext.link, OutputStylePretty, request.lang);
      try
        comp.LogId := request.internalRequestId;
        s := comp.Compose(r);
      finally
        comp.Free;
      end;

      s := '<?xml version="1.0" encoding="UTF-8"?>' + #13#10 + '<!DOCTYPE HTML "http://www.w3.org/TR/xhtml1/DTD/xhtml1-transitional.dtd">' + #13#10 + '' +
        #13#10 + '<html xmlns="http://www.w3.org/1999/xhtml" xml:lang="en" lang="en">' + #13#10 + '<head>' + #13#10 +
        '    <meta charset="utf-8" http-equiv="X-UA-Compatible" content="IE=edge" />' + #13#10 + '    <title>Direct Edit for /' + typ + '/' + id + '</title>' +
        #13#10 + TFHIRXhtmlComposer.PageLinks + FHIR_JS + '</head>' + #13#10 + '' + #13#10 + '<body>' + #13#10 + '' + #13#10 +
        TFHIRXhtmlComposer.header(request.Session, request.baseUrl, request.lang, SERVER_VERSION) + '<h2>Direct Edit for ' + request.id + '</h2>' + #13#10 +
        '<form action="' + request.baseUrl + '_web/' + typ + '/' + id + '/$post" method="POST">'#13#10 + '  <input type="hidden" name="srcformat" value="' +
        request.Parameters.GetVar('srcformat') + '"/>'#13#10 + '  <textarea cols="80" rows="24" name="source" style="white-space:pre">' +
        FormatXMLForTextArea(s) + #13#10'</textarea><br/>'#13#10 + '  <input type="submit" value="Save"/>'#13#10 + '</form>'#13#10 +
        TFHIRXhtmlComposer.Footer(request.baseUrl, request.lang, request.internalRequestId, true);

      response.Body := s;
      result := Now; // don't want anyone caching anything
      response.contentType := 'text/html; charset=UTF-8';
    end;
  finally
    r.Free;
  end;
end;

function TFhirWebServer.HandleWebPost(request: TFHIRRequest; response: TFHIRResponse): TDateTime;
var
  s, typ, id, ver: String;
  p: TParseMap;
  prsr: TFHIRParser;
  Context: TOperationContext;
begin
  StringSplit(request.id, '/', typ, s);
  StringSplit(s, '/', id, ver);
  request.id := id;
  if not(StringArrayExistsSensitive(CODES_TFhirResourceType, typ) or FServerContext.ValidatorContext.hasCustomResource(typ)) then
    raise EFHIRException.CreateLang('MSG_UNKNOWN_TYPE', request.lang, [typ]);
  request.ResourceName := typ;
  request.CommandType := fcmdUpdate;

  Context := TOperationContext.Create;
  try
    p := TParseMap.Create(TEncoding.UTF8.GetString(request.Source.AsBytes), true);
    try
      if p.GetVar('srcformat') = 'json' then
        prsr := FServerContext.Factory.newJsonParser(request.lang)
      else
        prsr := FServerContext.Factory.newXmlParser(request.lang);
      try
        s := p.GetVar('source');
        prsr.Source := TStringStream.Create(s, TEncoding.UTF8);
        try
          prsr.Parse;
          request.resource := prsr.resource.link as TFHIRResource;
          checkRequestByJs(context, request);
          ProcessRequest(Context, request, response);
          if response.HTTPCode < 300 then
          begin
            response.HTTPCode := 303;
            response.Location := request.baseUrl + typ + '/' + id;
          end;
        finally
          prsr.Source.Free;
        end;
      finally
        prsr.Free;
      end;
    finally
      p.Free;
    end;
    result := 0;
  finally
    Context.Free;
  end;
end;

{$IFDEF MSWINDOWS}

function TFhirWebServer.HandleWebProfile(request: TFHIRRequest; response: TFHIRResponse): TDateTime;
var
  id, ver, fullid: String;
  profile: TFhirStructureDefinition;
  builder: TQuestionnaireBuilder;
  questionnaire: TFHIRQuestionnaire;
  s: String;
begin
  // get the right questionnaire
  StringSplit(request.id.Substring(8), '/', id, ver);
  profile := GetResource(request.Session, 'StructureDefinition', request.lang, id, ver, '') as TFhirStructureDefinition;
  try
    fullid := request.baseUrl + 'StructureDefinition/' + id + '/$questionnaire';
    s := FServerContext.QuestionnaireCache.getForm(frtStructureDefinition, id);
    if s = '' then
    begin
      builder := TQuestionnaireBuilder.Create(request.lang);
      try
        questionnaire := FServerContext.QuestionnaireCache.getQuestionnaire(frtStructureDefinition, id);
        try
          if questionnaire = nil then
          begin
            builder.profile := profile.link;
            builder.OnExpand := FServerContext.Storage.ExpandVS;
            builder.onLookupCode := FServerContext.Storage.LookupCode;
            builder.onLookupReference := LookupReference;
            builder.Context := request.link;
            builder.QuestionnaireId := fullid;
            builder.build;
            questionnaire := builder.questionnaire.link;
            FServerContext.QuestionnaireCache.putQuestionnaire(frtStructureDefinition, id, questionnaire, builder.Dependencies);
          end;
          // convert to xhtml
          s := transform1(questionnaire, request.lang, 'QuestionnaireToHTML.xslt', true);
          FServerContext.QuestionnaireCache.putForm(frtStructureDefinition, id, s, builder.Dependencies);
        finally
          questionnaire.Free;
        end;
      finally
        builder.Free;
      end;
    end;
    // insert page headers:
    s := s.Replace('<!--header insertion point-->', TFHIRXhtmlComposer.PageLinks);
    s := s.Replace('<!--body top insertion point-->', TFHIRXhtmlComposer.header(request.Session, request.baseUrl, request.lang, SERVER_VERSION));
    s := s.Replace('<!--body bottom insertion point-->', TFHIRXhtmlComposer.Footer(request.baseUrl, request.lang, request.internalRequestId, false));
    s := s.Replace('var questionnaireAnswersEndpoint = null;', 'var questionnaireAnswersEndpoint = "' + request.baseUrl + '$qa-post";');
    response.Body := s;
    result := Now; // don't want anyone caching anything
    response.contentType := 'text/html; charset=UTF-8';
  finally
    profile.Free;
  end;
end;
{$ENDIF}

function TFhirWebServer.HandleWebPatient(request: TFHIRRequest; response: TFHIRResponse; secure: boolean): TDateTime;
var
  id, ver: String;
  s, xhtml: String;
  patient: TFHIRPatient;
  hookid: String;
{$IFDEF MSWINDOWS}
  hooks: TFHIRWebServerPatientViewContext;
{$ENDIF}
begin
  result := 0;
  StringSplit(request.id.Substring(8), '/', id, ver);
  hookid := NewGuidId;
{$IFDEF MSWINDOWS}
  hooks := TFHIRWebServerPatientViewContext.Create;
  hooks.manager := TCDSHooksManager.Create;
  FLock.Lock;
  try
    FPatientHooks.Add(hookid, hooks);
  finally
    FLock.Unlock;
  end;
{$ENDIF}
  patient := GetResource(request.Session, 'Patient', request.lang, id, ver, '') as TFHIRPatient;
  try
    xhtml := patient.text.div_.AsPlainText;
{$IFDEF MSWINDOWS}
    startHooks(hooks, patient, request.baseUrl);
{$ENDIF}
  finally
    patient.Free;
  end;

  s := FSourceProvider.getSource('patient.html');
  s := s.Replace('[%id%]', FName, [rfReplaceAll]);
  s := s.Replace('[%hookid%]', hookid, [rfReplaceAll]);
  s := s.Replace('[%ver%]', FHIR_GENERATED_VERSION, [rfReplaceAll]);
  s := s.Replace('[%web%]', WebDesc, [rfReplaceAll]);
  s := s.Replace('[%patient-details%]', xhtml, [rfReplaceAll]);
  if FStatedSSLPort = 443 then
    s := s.Replace('[%patient-app-list%]', patientAppList(FHost + FSecurePath, id), [rfReplaceAll])
  else
    s := s.Replace('[%patient-app-list%]', patientAppList(FHost + ':' + inttostr(FStatedSSLPort) + FSecurePath, id), [rfReplaceAll]);
  s := s.Replace('[%patient-id%]', id, [rfReplaceAll]);
  s := s.Replace('[%admin%]', FAdminEmail, [rfReplaceAll]);
  if FStatedPort = 80 then
    s := s.Replace('[%host%]', FHost, [rfReplaceAll])
  else
    s := s.Replace('[%host%]', FHost + ':' + inttostr(FStatedPort), [rfReplaceAll]);
  if FStatedSSLPort = 443 then
    s := s.Replace('[%securehost%]', FHost, [rfReplaceAll])
  else
    s := s.Replace('[%securehost%]', FHost + ':' + inttostr(FStatedSSLPort), [rfReplaceAll]);
  if FStatedPort = 80 then
    s := s.Replace('[%baseOpen%]', FHost + FBasePath, [rfReplaceAll])
  else
    s := s.Replace('[%baseOpen%]', FHost + ':' + inttostr(FStatedPort) + FBasePath, [rfReplaceAll]);
  if FStatedSSLPort = 443 then
    s := s.Replace('[%baseSecure%]', FHost + FSecurePath, [rfReplaceAll])
  else
    s := s.Replace('[%baseSecure%]', FHost + ':' + inttostr(FStatedSSLPort) + FSecurePath, [rfReplaceAll]);
  if request.secure then
    s := s.Replace('[%root%]', FSecurePath, [rfReplaceAll])
  else
    s := s.Replace('[%root%]', FBasePath, [rfReplaceAll]);

  s := s.Replace('[%endpoints%]', EndPointDesc(secure), [rfReplaceAll]);

  response.Body := s;
  response.contentType := 'text/html; charset=UTF-8';
end;

{$IFDEF MSWINDOWS}

function TFhirWebServer.HandleWebPatientHooks(request: TFHIRRequest; response: TFHIRResponse; secure: boolean): TDateTime;
var
  id: String;
  // s, xhtml : String;
  // patient : TFHIRPatient;
  // hookid : String;
  hooks: TFHIRWebServerPatientViewContext;

begin
  result := 0;

  id := request.id.Substring(13);
  FLock.Lock;
  try
    if FPatientHooks.TryGetValue(id, hooks) then
      hooks.link
    else
      hooks := nil;
  finally
    FLock.Unlock;
  end;

  if hooks <> nil then
  begin
    try
      while hooks.manager.waiting do
        sleep(1000);
      FLock.Lock;
      try
        response.Body := presentAsHtml(hooks.cards, nil, hooks.Errors);
        FPatientHooks.Remove(id);
      finally
        FLock.Unlock;
      end;
      response.HTTPCode := 200;
      response.contentType := 'text/html; charset=UTF-8';
    finally
      hooks.Free;
    end;
  end;
end;

function TFhirWebServer.HandleWebQuestionnaire(request: TFHIRRequest; response: TFHIRResponse): TDateTime;
var
  id, ver: String;
  questionnaire: TFHIRQuestionnaire;
  s: String;
begin
  // get the right questionnaire
  StringSplit(request.id.Substring(14), '/', id, ver);
  questionnaire := GetResource(request.Session, 'Questionnaire', request.lang, id, ver, '') as TFHIRQuestionnaire;
  try
    // convert to xhtml
    s := transform1(questionnaire, request.lang, 'QuestionnaireToHTML.xslt', false);
    // insert page headers:
    s := s.Replace('<!--header insertion point-->', TFHIRXhtmlComposer.PageLinks);
    s := s.Replace('<!--body top insertion point-->', TFHIRXhtmlComposer.header(request.Session, request.baseUrl, request.lang, SERVER_VERSION));
    s := s.Replace('<!--body bottom insertion point-->', TFHIRXhtmlComposer.Footer(request.baseUrl, request.lang, request.internalRequestId, false));
    s := s.Replace('var questionnaireAnswersEndpoint = null;', 'var questionnaireAnswersEndpoint = "' + request.baseUrl + '/QuestionnaireAnswers";');
    response.Body := s;
    result := Now; // don't want anyone caching anything
    response.contentType := 'text/html; charset=UTF-8';
  finally
    questionnaire.Free;
  end;
end;

function TFhirWebServer.HandleWebQuestionnaireInstance(request: TFHIRRequest; response: TFHIRResponse): TDateTime;
var
  typ, id, ver: String;
  r: TFhirResource;
  qa: TFhirQuestionnaireResponse;
  q: TFHIRQuestionnaire;
  s, j: String;
  json: TFHIRJsonComposer;
begin
  result := 0;

  // get the right questionnaire
  StringSplit(request.id, '/', typ, s);
  StringSplit(s, '/', id, ver);
  if not(StringArrayExistsSensitive(CODES_TFhirResourceType, typ) or FServerContext.ValidatorContext.hasCustomResource(typ)) then
    raise EFHIRException.CreateLang('MSG_UNKNOWN_TYPE', request.lang, [typ]);

  r := GetResource(request.Session, typ, request.lang, id, ver, 'qa-edit');
  try
    if r is TFhirOperationOutcome then
    begin
      response.resource := r.link;
      response.HTTPCode := 500;
      response.message := 'Internal Error';
    end
    else
    begin
      qa := r as TFhirQuestionnaireResponse;
      q := (FindContainedResource(qa, qa.questionnaire) as TFHIRQuestionnaire).link;
      if q = nil then
        raise EFHIRException.CreateLang('CANNOT_FIND', request.lang, ['Questionnaire', qa.questionnaireElement.reference.Substring(1)]);

      // convert to xhtml
      s := transform1(q, request.lang, 'QuestionnaireToHTML.xslt', true);

      // make clean qa
      qa.questionnaireElement.reference := 'Questionnaire/' + qa.questionnaireElement.reference.Substring(1);
      qa.containedList.Clear;
      json := TFHIRJsonComposer.Create(request.Context.link, OutputStyleNormal, request.lang);
      try
        j := json.Compose(qa);
      finally
        json.Free;
      end;

      // insert page headers:
      s := s.Replace('<!--header insertion point-->', TFHIRXhtmlComposer.PageLinks);
      s := s.Replace('<!--body top insertion point-->', TFHIRXhtmlComposer.header(request.Session, request.baseUrl, request.lang, SERVER_VERSION));
      s := s.Replace('<!--body bottom insertion point-->', TFHIRXhtmlComposer.Footer(request.baseUrl, request.lang, request.internalRequestId, false));
      // insert the answer:
      s := s.Replace('var QuestionnaireResponse=null;', 'var QuestionnaireResponse=' + j + ';');
      response.Body := s;
      result := Now; // don't want anyone caching anything
      response.contentType := 'text/html; charset=UTF-8';
    end;
  finally
    r.Free;
  end;
end;
{$ENDIF}

procedure TFhirWebServer.HandleWebSockets(AContext: TIdContext; request: TIdHTTPRequestInfo; response: TIdHTTPResponseInfo; ssl, secure: boolean; path: String);
var
  ws: TIdWebSocket;
begin
  ws := TIdWebSocket.Create(nil);
  try
    if ws.open(AContext, request, response) then
      ServerContext.SubscriptionManager.HandleWebSocket(ws);
  finally
    ws.Free;
  end;
end;

function TFhirWebServer.HandleWebUIRequest(request: TFHIRRequest; response: TFHIRResponse; secure: boolean): TDateTime;
begin
  if request.id.EndsWith('$edit') then
    result := HandleWebEdit(request, response)
  else if request.id.EndsWith('$post') then
    result := HandleWebPost(request, response)
{$IFDEF MSWINDOWS}
  else if request.id.EndsWith('$qa-edit') then
    result := HandleWebQuestionnaireInstance(request, response)
  else if request.id.StartsWith('Questionnaire/') then
    result := HandleWebQuestionnaire(request, response)
  else if request.id.StartsWith('StructureDefinition/') then
    result := HandleWebProfile(request, response)
  else if request.id.StartsWith('PatientHooks/') then
    result := HandleWebPatientHooks(request, response, secure)
  else if request.id = 'Create' then
    result := HandleWebCreate(request, response)
{$ENDIF}
  else if request.id.StartsWith('Patient/') then
    result := HandleWebPatient(request, response, secure)
  else
    raise EFHIRException.CreateLang('MSG_UNKNOWN_CONTENT', request.lang, [request.id, 'web UI']);
end;

function TFhirWebServer.hasInternalSSLToken(request: TIdHTTPRequestInfo): boolean;
begin
  result := request.RawHeaders.Values[SECURE_TOKEN_HEADER] = FSecureToken;
end;

procedure TFhirWebServer.SendError(response: TIdHTTPResponseInfo; logid : string; status: word; format: TFHIRFormat; lang, message, url: String; e: exception; Session: TFHIRSession; addLogins: boolean; path: String; relativeReferenceAdjustment: integer; code: TFhirIssueTypeEnum);
var
  issue: TFhirOperationOutcome;
  report: TFhirOperationOutcomeIssue;
  oComp: TFHIRComposer;
  ext: TFhirExtension;
  d: String;
begin
  response.ResponseNo := status;
  response.FreeContentStream := true;
  if format = ffUnspecified then
  begin
    response.contentType := 'text/plain';
    response.ContentStream := StringToUTF8Stream(message);
  end
  else
  begin
    issue := TFhirOperationOutcome.Create;
    try
      issue.text := TFhirNarrative.Create;
      issue.text.status := NarrativeStatusGenerated;
      issue.text.div_ := TFHIRXhtmlParser.Parse(lang, xppReject, [], '<div><p>' + FormatTextToXML(message, xmlText) + '</p></div>');
      if addLogins then
      begin
        if FAuthServer.HL7Appid <> '' then
        begin
          ext := issue.extensionList.Append;
          ext.url := 'http://www.healthintersections.com.au/fhir/extensions#auth-token';
          ext.Value := TFhirString.Create('http://hl7.amg-hq.net/tools/signup_redirect.cfm?apiKey=' + FAuthServer.HL7Appid + '&returnURL=' + EncodeMime(path) +
            '/state/' + FAuthServer.MakeLoginToken(path, apHL7));
        end;
        if FAuthServer.FacebookAppid <> '' then
        begin
          ext := issue.extensionList.Append;
          ext.url := 'http://www.healthintersections.com.au/fhir/extensions#auth-token';
          ext.Value := TFhirString.Create('https://www.facebook.com/dialog/oauth?client_id=' + FAuthServer.FacebookAppid + '&redirect_uri=' + path + '&state=' +
            FAuthServer.MakeLoginToken(path, apFacebook));
        end;
        if FAuthServer.GoogleAppid <> '' then
        begin
          ext := issue.extensionList.Append;
          ext.url := 'http://www.healthintersections.com.au/fhir/extensions#auth-token';
          ext.Value := TFhirString.Create('https://accounts.google.com/o/oauth2/auth?client_id=' + FAuthServer.GoogleAppid +
            '&response_type=code&scope=openid%20email&redirect_uri=' + path + '&state=' + FAuthServer.MakeLoginToken(path, apGoogle));
        end;
      end;
      report := issue.issueList.Append;
      report.severity := IssueSeverityError;
      report.details := TFhirCodeableConcept.Create;
      report.details.text := message;
      d := ExceptionStack(e);
      if d <> '' then
      begin (*
          issue.text.div_.AddTag('hr');
          issue.text.div_.AddTag('p').AddTag('b').AddText('Stack Dump:');
          p := issue.text.div_.AddTag('p');
          lines := TStringList.Create;
          try
          lines.Text := d;
          d := '';
          for s in lines do
          begin
          l := s.subString(s.indexof('}')+1);
          p.AddText(l);
          p.AddTag('br');
          d := d + l+#13#10;
          end;
          finally
          lines.Free;
          end; *)
        report.diagnostics := d;
      end;
      report.code := code;
      response.ContentStream := TMemoryStream.Create;
      oComp := nil;
      case format of
        ffXml:
          oComp := TFHIRXMLComposer.Create(FServerContext.ValidatorContext.link, OutputStyleNormal, lang);
        ffXhtml:
          begin
            oComp := TFHIRXhtmlComposer.Create(FServerContext.ValidatorContext.link, OutputStyleNormal, lang);
            TFHIRXhtmlComposer(oComp).baseUrl := AppendForwardSlash(url);
            TFHIRXhtmlComposer(oComp).Version := SERVER_VERSION;
            TFHIRXhtmlComposer(oComp).Session := Session.link;
            TFHIRXhtmlComposer(oComp).relativeReferenceAdjustment := relativeReferenceAdjustment;
          end;
        ffJson, ffNDJson:
          oComp := TFHIRJsonComposer.Create(FServerContext.ValidatorContext.link, OutputStyleNormal, lang);
        ffText:
          oComp := TFHIRTextComposer.Create(FServerContext.ValidatorContext.link, OutputStyleNormal, lang);
      end;
      try
        response.contentType := oComp.MimeType;
        oComp.LogId := logId;
        oComp.Compose(response.ContentStream, issue);
        response.ContentStream.Position := 0;
      finally
        oComp.Free;
      end;
    finally
      issue.Free;
    end;
  end;
end;

procedure TFhirWebServer.SetSourceProvider(const Value: TFHIRWebServerSourceProvider);
begin
  FSourceProvider.Free;
  FSourceProvider := Value;
end;

function extractProp(contentType, name: String): string;
begin
  if contentType.Contains(name + '=') then
  begin
    result := contentType.Substring(contentType.IndexOf(name + '=') + name.Length + 1);
    if result.Contains(';') then
      result := result.Substring(0, result.IndexOf(';'));
  end
  else
    result := '';
end;

Function TFhirWebServer.BuildRequest(lang, sBaseURL, sHost, sOrigin, sClient, sContentLocation, sCommand, sResource, sContentType, sContentAccept,
  sContentEncoding, sCookie, provenance, sBearer: String; oPostStream: TStream; oResponse: TFHIRResponse; var aFormat: TFHIRFormat; var redirect: boolean;
  form: TMimeMessage; bAuth, secure: boolean; out relativeReferenceAdjustment: integer; var style : TFHIROutputStyle; Session: TFHIRSession; cert: TIdX509)
  : TFHIRRequest;
Var
  sURL, Msg: String;
  oRequest: TFHIRRequest;
  parser: TFHIRParser;
  check: boolean;
  comp: TIdCompressorZLib;
  mem: TMemoryStream;
  cursor: integer;
  bundle: TFHIRBundle;
  b : TBytes;
  inVer : TFHIRVersion;
Begin

  relativeReferenceAdjustment := 0;
  result := nil;
  oRequest := TFHIRRequest.Create(FServerContext.ValidatorContext.link, roRest, FServerContext.Indexes.Compartments.link);
  try
    oRequest.lang := lang;
    oResponse.origin := sOrigin;
    oRequest.PostFormat := ffUnspecified;
    oResponse.format := ffUnspecified;
    oRequest.secure := secure;
    aFormat := ffUnspecified;
    oRequest.baseUrl := sHost + AppendForwardSlash(sBaseURL);
    oRequest.url := sHost + sResource;
    oRequest.lastModifiedDate := 0; // Xml
    // oRequest.contentLocation := sContentLocation; // for version aware updates
    oRequest.form := form.link;
    oRequest.provenance := processProvenanceHeader(provenance, lang);

    If Not StringStartsWithSensitive(sResource, sBaseURL) Then
    begin
      if StringStartsWith(sResource, '/images/', false) then
        Raise ERestfulException.Create('TFhirWebServer.HTTPRequest', HTTP_ERR_NOTFOUND, etNotFound, 'images not served', lang)
      else
        Raise ERestfulException.Create('TFhirWebServer.HTTPRequest', HTTP_ERR_NOTFOUND, etNotFound, 'MSG_NO_MODULE', lang, [sResource]);
    end;

    sURL := copy(sResource, Length(sBaseURL) + 1, $FFF);
    sURL := oRequest.preanalyse(sURL);

    if (sCommand <> 'GET') then
    begin
      oRequest.Version := readVersion(sContentType);
      if StringStartsWithInsensitive(sContentType, 'application/x-ndjson') or StringStartsWithInsensitive(sContentType, 'application/fhir+ndjson') then
        oRequest.PostFormat := ffNDJson
      else if StringStartsWithInsensitive(sContentType, 'application/json') or StringStartsWithInsensitive(sContentType, 'application/fhir+json') or
        StringStartsWithInsensitive(sContentType, 'application/json+fhir') or StringStartsWithInsensitive(sContentType, 'json') or
        StringStartsWithInsensitive(sContentType, 'text/json') Then
        oRequest.PostFormat := ffJson
      else if StringStartsWithInsensitive(sContentType, 'text/html') or StringStartsWithInsensitive(sContentType, 'html') or
        StringStartsWithInsensitive(sContentType, 'application/x-zip-compressed') or StringStartsWithInsensitive(sContentType, 'application/zip') Then
        oRequest.PostFormat := ffXhtml
      else if StringStartsWithInsensitive(sContentType, 'text/fhir') Then
        oRequest.PostFormat := ffText
      else if StringStartsWithInsensitive(sContentType, 'text/turtle') Then
        oRequest.PostFormat := ffTurtle
      else if StringStartsWithInsensitive(sContentType, 'text/xml') or StringStartsWithInsensitive(sContentType, 'application/xml') or
        StringStartsWithInsensitive(sContentType, 'application/fhir+xml') or StringStartsWithInsensitive(sContentType, 'application/xml+fhir') or
        StringStartsWithInsensitive(sContentType, 'xml') Then
        oRequest.PostFormat := ffXml;
      if (sContentType <> 'application/x-www-form-urlencoded') and oRequest.Parameters.VarExists('_format') and (form = nil) and (oRequest.Parameters.GetVar('_format') <> '') then
        sContentType := oRequest.Parameters.GetVar('_format');
    end;

    oResponse.Version := readVersion(sContentAccept);
    if oRequest.Parameters.VarExists('_format') and (oRequest.Parameters.GetVar('_format') <> '') then
      sContentAccept := oRequest.Parameters.GetVar('_format');
    if StringStartsWithInsensitive(sContentAccept, 'application/x-ndjson') or StringStartsWithInsensitive(sContentAccept, 'application/fhir+ndjson') then
      oResponse.format := ffNDJson
    else if StringExistsSensitive(sContentAccept, 'application/json') or StringExistsSensitive(sContentAccept, 'application/fhir+json') or
      StringExistsInsensitive(sContentAccept, 'json') Then
      oResponse.format := ffJson
    else if StringExistsSensitive(sContentAccept, 'text/xml') Then
      oResponse.format := ffXml
    else if StringExistsSensitive(sContentAccept, 'text/html') Then
      oResponse.format := ffXhtml
    else if StringExistsSensitive(sContentAccept, 'text/fhir') Then
      oResponse.format := ffText
    else if StringExistsSensitive(sContentAccept, 'text/turtle') Then
      oResponse.format := ffTurtle
    else if StringExistsSensitive(sContentAccept, 'application/xml') Then
      oResponse.format := ffXml
    else if StringExistsSensitive(sContentAccept, 'application/fhir+xml') Then
      oResponse.format := ffXml
    else if StringExistsSensitive(sContentAccept, '*/*') Then
      // specially for stupid IE...
      oResponse.format := ffXhtml
    else if StringExistsInsensitive(sContentAccept, 'html') Then
      oResponse.format := ffXhtml
    else if StringExistsInsensitive(sContentAccept, 'xml') Then
      oResponse.format := ffXml
    else if StringExistsInsensitive(sContentAccept, 'text') Then
      oResponse.format := ffText
    else if StringExistsInsensitive(sContentAccept, 'rdf') Then
      oResponse.format := ffTurtle
    else if oRequest.PostFormat <> ffUnspecified then
      oResponse.format := oRequest.PostFormat;

    if oRequest.Parameters.VarExists('_pretty') and (oRequest.Parameters.GetVar('_pretty') = 'true') then
      style := OutputStylePretty
    else if sContentAccept.Contains('pretty=') and (extractProp(sContentAccept, 'pretty') = 'true') then
      style := OutputStylePretty
    else
      style := OutputStyleNormal;

    aFormat := oResponse.format;

    // ok, now that we've read the content types, security check
    if bAuth and not(sURL = 'metadata') then
    begin
      if sURL = 'logout' then
      begin
        FServerContext.SessionManager.EndSession(sCookie, sClient);
        oRequest.Session := nil;
        redirect := true;
      end
      else if (sURL = 'internal') then
        redirect := true
      else if (Session <> nil) and FServerContext.SessionManager.isOkSession(Session) then
        oRequest.Session := Session.link
      else if (sURL <> 'auth-login') and FServerContext.SessionManager.GetSession(sCookie, Session, check) then
      begin
        if check and not CheckSessionOK(Session, sClient) then
          Raise ERestfulAuthenticationNeeded.Create('TFhirWebServer.HTTPRequest', 'MSG_AUTH_REQUIRED', Msg, lang);
        oRequest.Session := Session
      end
      else if (secure and FServerContext.SessionManager.isOkBearer(sBearer, sClient, Session)) then
        oRequest.Session := Session
      else
        Raise ERestfulAuthenticationNeeded.Create('TFhirWebServer.HTTPRequest', 'MSG_AUTH_REQUIRED', Msg, lang);
    end
    else if cert <> nil then
      oRequest.Session := FServerContext.SessionManager.CreateImplicitSession(sClient, cert.CanonicalName, 'Anonymous', systemFromCertificate, false, false)
    else
      oRequest.Session := FServerContext.SessionManager.CreateImplicitSession(sClient, 'Unknown', 'Anonymous', systemUnknown, false, false);

    if not redirect then
    begin
      oRequest.analyse(sCommand, sURL, relativeReferenceAdjustment, FAdaptors);

      if (oRequest.CommandType <> fcmdNull) then
      begin
        if (oRequest.CommandType in [fcmdTransaction, fcmdBatch, fcmdUpdate, fcmdPatch, fcmdValidate, fcmdCreate]) or
          ((oRequest.CommandType in [fcmdUpload, fcmdSearch, fcmdWebUI, fcmdOperation]) and (sCommand = 'POST') and (oPostStream <> nil) and
          (oPostStream.Size > 0)) or ((oRequest.CommandType in [fcmdDelete]) and ((sCommand = 'DELETE')) and (oPostStream <> nil) and (oPostStream.Size > 0) and
          (sContentType <> '')) Then
        begin
          oRequest.CopyPost(oPostStream);
          if (sContentType = 'application/x-zip-compressed') or (sContentType = 'application/zip') then
            oRequest.resource := ProcessZip(lang, oPostStream, NewGuidURN, 'http://hl7.org/fhir', false, nil, nil, cursor)
          else
          begin
            oRequest.Source := TFslBuffer.Create;
            if sContentEncoding = 'gzip' then
            begin
              mem := TMemoryStream.Create;
              comp := TIdCompressorZLib.Create(nil);
              try
                comp.DecompressStream(oPostStream, mem, 0);
                mem.Position := 0;
                oRequest.Source.LoadFromStream(mem);
              finally
                comp.Free;
                mem.Free;
              end;
            end
            else
              oRequest.Source.LoadFromStream(oPostStream);

            oPostStream.Position := 0;
            if (oRequest.ResourceEnum = frtBinary) and (oRequest.PostFormat = ffUnspecified) then
            begin
              oRequest.resource := TFhirBinary.Create;
              SetLength(b, oPostStream.Size - oPostStream.Position);
              if oPostStream.Size - oPostStream.Position > 0 then
                oPostStream.Read(b[0], oPostStream.Size - oPostStream.Position);
              TFhirBinary(oRequest.Resource).Content := b;
              TFhirBinary(oRequest.Resource).ContentType := sContentType;
            end
            else if (oRequest.Adaptor <> nil) then
              oRequest.Adaptor.Load(oRequest, oPostStream)
            else if (oRequest.CommandType = fcmdPatch) and (sContentType = 'application/json-patch+json') then
            begin
              oRequest.patchJson := TJsonParser.ParseNode(oPostStream) as TJsonArray
            end
            else if (oRequest.CommandType = fcmdPatch) and (sContentType = 'application/xml-patch+xml') then
            begin
              oRequest.patchXml := TMXmlParser.Parse(oPostStream, [xpResolveNamespaces]);
            end
            else if (oRequest.CommandType in [fcmdOperation, fcmdSearch]) and (sContentType = 'application/x-www-form-urlencoded') then
            begin
              oRequest.resource := parseParamsFromForm(oPostStream);
            end
            else if (oRequest.CommandType = fcmdOperation) and (sContentType = 'application/graphql') then
            begin
              oRequest.GraphQL := TGraphQLParser.Parse(oPostStream);
            end
            else if (oRequest.CommandType = fcmdOperation) and (oRequest.OperationName = 'graphql') and (sContentType = 'application/json') then
            begin
              oRequest.GraphQL := TGraphQLParser.parseJson(oPostStream);
            end
            else if oRequest.CommandType <> fcmdWebUI then
              try
                if oRequest.Version <> COMPILED_FHIR_VERSION then
                begin
                  convertFromVersion(oPostStream, oRequest.PostFormat, oRequest.Version, oRequest.Lang);
                  oRequest.CopyPost(oPostStream);
                end;

                parser := MakeParser(FServerContext.ValidatorContext, lang, oRequest.PostFormat, oPostStream, xppReject);
                try
                  oRequest.resource := parser.resource.link as TFHIRResource;
                  if oRequest.PostFormat = ffUnspecified then
                    oRequest.PostFormat := parser.format;

                  if (oRequest.CommandType = fcmdTransaction) and not(oRequest.resource is TFHIRBundle) then
                  begin
                    bundle := TFHIRBundle.Create(BundleTypeTransactionResponse);
                    // oRequest.Feed.base := oRequest.baseUrl;
                    bundle.entryList.Add(TFHIRBundleEntry.Create);
                    bundle.entryList[0].resource := oRequest.resource.link;
                    bundle.entryList[0].resource.id := FhirGUIDToString(CreateGUID);
                    oRequest.resource := bundle;
                  end;
                finally
                  parser.Free;
                end;
              except
                on e: exception do
                  if oRequest.CommandType = fcmdValidate then
                    oResponse.message := e.message
                  else
                  begin
                    recordStack(e);
                    raise;
                  end;
              end;
          end;
        end;
      end;
    end;

    result := oRequest.link;
  Finally
    oRequest.Free;
  End;
End;

procedure TFhirWebServer.cacheResponse(response: TIdHTTPResponseInfo; caching: TFHIRCacheControl);
begin
  case caching of
    cacheNotAtAll:
      response.CacheControl := 'no-cache, no-store, must-revalidate';
    cacheAsException:
      response.CacheControl := 'public, max-age=600, error';
    cacheNormal:
      response.CacheControl := 'public, max-age=600';
    cacheLong:
      response.CacheControl := 'public, max-age=31536000';
  end;
end;

Function TFhirWebServer.ProcessZip(lang: String; oStream: TStream; name, base: String; init: boolean; ini: TFHIRServerIniFile; Context: TOperationContext;
  var cursor: integer): TFHIRBundle;
var
  rdr: TFslZipReader;
  p: TFHIRParser;
  i, k: integer;
  s: TFslVCLStream;
  e: TFHIRBundleEntry;
  bnd: TFHIRBundle;
  inc: TStringList;
  istart, iend: integer;
  function ok(res: TFhirResource): boolean;
  begin
    result := (inc.Count = 0) or (inc.IndexOf(CODES_TFhirResourceType[res.ResourceType]) > -1);
  end;

begin
  inc := TStringList.Create;
  result := TFHIRBundle.Create(BundleTypeTransaction);
  try
    if init and (ini <> nil) then
      inc.CommaText := ini.ReadString(voVersioningNotApplicable, 'control', 'include', '');
    result.id := NewGuidURN;
    // result.base := base;
    rdr := carry.link as TFslZipReader;
    try
      if (rdr = nil) or (name <> carryName) then
      begin
        rdr.Free;
        carry.Free;
        rdr := TFslZipReader.Create;
        s := TFslVCLStream.Create;
        s.stream := oStream;
        rdr.stream := s;
        rdr.Parts := TFslZipPartList.Create;
        rdr.ReadZip;
        carry := rdr.link as TFslZipReader;
        carryName := name;
      end;

      if (init) or (ini = nil) then
      begin
        istart := 0;
        iend := rdr.Parts.Count - 1;
      end
      else
      begin
        istart := ini.ReadInteger(voVersioningNotApplicable, 'process', 'start', 0);
        iend := istart + 1000;
        if iend > rdr.Parts.Count - 1 then
          iend := rdr.Parts.Count - 1;
      end;

      for i := istart to iend Do
      begin
        if Context <> nil then
          Context.progress(trunc(100 * (i - istart) / (iend - istart)));
        if not StringArrayExistsInsensitive(['.info', '.internals', '.zip'], extractFileExt(rdr.Parts[i].name)) then
        begin
          writeln('Parse ' + rdr.Parts[i].name);
          if (rdr.Parts[i].name <> 'package.json') then
          begin
            if rdr.Parts[i].name.EndsWith('.json') then
              p := FServerContext.Factory.newJsonParser(lang)
            else if rdr.Parts[i].name.EndsWith('.map') then
              p := TFHIRTextParser.Create(FServerContext.ValidatorContext.link, lang)
            else
              p := FServerContext.Factory.newXmlParser(lang);
            try
              p.Source := TBytesStream.Create(rdr.Parts[i].AsBytes);
              p.AllowUnknownContent := true;
              p.Parse;
              if p.resource is TFHIRBundle then
              begin
                bnd := TFHIRBundle(p.resource);
                case bnd.type_ of
                  BundleTypeDocument, BundleTypeMessage, BundleTypeHistory, BundleTypeSearchset, BundleTypeCollection:
                    for k := 0 to bnd.entryList.Count - 1 do
                      if ok(bnd.entryList[k].resource) then
                        result.entryList.Add(bnd.entryList[k].link);
                  BundleTypeTransaction, BundleTypeTransactionResponse:
                    ; // we ignore these for now
                end;
              end
              else if not(p.resource is TFhirParameters) and ok(p.resource as TFHIRResource) then
              begin
                e := TFHIRBundleEntry.Create;
                try
                  e.resource := p.resource.link as TFHIRResource;
                  result.entryList.Add(e.link);
                finally
                  e.Free;
                end;
              end;
            finally
              p.Source.Free;
              p.Free;
            end;
          end;
        end;
      end;
      if iend < rdr.Parts.Count - 1 then
        cursor := iend + 1
      else
        cursor := -1;
    finally
      rdr.Free;
    end;
    result.link;
  finally
    result.Free;
    inc.Free;
  end;
end;

procedure TFhirWebServer.SSLPassword(var Password: String);
begin
  Password := FSSLPassword;
end;

Procedure TFhirWebServer.ProcessOutput(oRequest: TFHIRRequest; oResponse: TFHIRResponse; request: TIdHTTPRequestInfo; response: TIdHTTPResponseInfo;
  relativeReferenceAdjustment: integer; style : TFHIROutputStyle; gzip: boolean);
var
  oComp: TFHIRComposer;
  b: TBytes;
  stream: TStream;
  ownsStream: boolean;
  comp: TIdCompressorZLib;
  Body: boolean;
  res: TFhirResource;
begin
  ownsStream := false;
  gzip := false;
  response.ResponseNo := oResponse.HTTPCode;
  response.contentType := oResponse.contentType;
  res := oResponse.resource;
  if (res = nil) then
    res := oResponse.outcome;
  Body := (request.Command = 'GET') or (request.RawHeaders.Values['Prefer'] <> 'return=minimal') or (oResponse.format = ffXhtml);
  if Body and (request.RawHeaders.Values['Prefer'] = 'return=OperationOutcome') and (oResponse.outcome <> nil) then
    res := oResponse.outcome;

  if oResponse.Stream <> nil then
    stream := TVCLStream.Create(oResponse.Stream.Link)
  else
    stream := TMemoryStream.Create;
  try
    ownsStream := true;
    if res <> nil then
    Begin
      if Body then
      begin
        if res is TFhirBinary then
        begin
          if (Length(TFhirBinary(res).content) > 0) and (Body) then
            stream.Write(TFhirBinary(res).content[0], Length(TFhirBinary(res).content));
          stream.Position := 0;
          response.contentType := TFhirBinary(res).contentType;
          if StrToBoolDef(oRequest.Parameters.GetVar('no-attachment'), false) then
            response.ContentDisposition := 'attachment;';
          response.Expires := Now + 0.25;
        end
        else if (oRequest.Adaptor <> nil) then
        begin
          oRequest.Adaptor.Compose(oResponse, stream);
          response.contentType := oRequest.Adaptor.MimeType;
        end
        else
        begin
          // response.Expires := Now; //don't want anyone caching anything
          response.Pragma := 'no-cache';
          if oResponse.format = ffJson then
            oComp := TFHIRJsonComposer.Create(FServerContext.ValidatorContext.link, style, oRequest.lang)
          else if oResponse.format = ffXhtml then
          begin
            oComp := TFHIRXhtmlComposer.Create(FServerContext.ValidatorContext.link, style, oRequest.lang);
            TFHIRXhtmlComposer(oComp).baseUrl := AppendForwardSlash(oRequest.baseUrl);
            TFHIRXhtmlComposer(oComp).Version := SERVER_VERSION;
            TFHIRXhtmlComposer(oComp).Session := oRequest.Session.link;
            TFHIRXhtmlComposer(oComp).tags := oResponse.tags.link;
            TFHIRXhtmlComposer(oComp).relativeReferenceAdjustment := relativeReferenceAdjustment;
            TFHIRXhtmlComposer(oComp).OnGetLink := GetWebUILink;
            TFHIRXhtmlComposer(oComp).OperationName := oRequest.OperationName;
            TFHIRXhtmlComposer(oComp).Links := oResponse.link_List.link;
            // response.Expires := 0;
            response.Pragma := '';
          end
          else if oResponse.format = ffNDJson then
            oComp := TFHIRNDJsonComposer.Create(FServerContext.ValidatorContext.link, style, oRequest.lang)
          else if oResponse.format = ffXml then
            oComp := TFHIRXMLComposer.Create(FServerContext.ValidatorContext.link, style, oRequest.lang)
          else if oResponse.format = ffText then
            oComp := TFHIRTextComposer.Create(FServerContext.ValidatorContext.link, style, oRequest.lang)
{$IFNDEF FHIR2}
          else if (oResponse.format = ffTurtle) or (res._source_format = ffTurtle) then
          begin
            oComp := TFHIRTurtleComposer.Create(FServerContext.ValidatorContext.link, style, oRequest.lang);
            if (res <> nil) and (res.id <> '') then
              TFHIRTurtleComposer(oComp).url := AppendForwardSlash(oRequest.baseUrl) + CODES_TFhirResourceType[res.ResourceType] + '/' + res.id;
          end
{$ENDIF}
          else if res._source_format = ffJson then
            oComp := TFHIRJsonComposer.Create(FServerContext.ValidatorContext.link, style, oRequest.lang)
          else
            oComp := TFHIRXMLComposer.Create(FServerContext.ValidatorContext.link, style, oRequest.lang);
          try
            response.contentType := oComp.MimeType;
            oComp.SummaryOption := oRequest.Summary;
            oComp.ElementToCompose.Assign(oRequest.Elements);
            oComp.LogId := oRequest.internalRequestId;
            oComp.Compose(stream, res);
          finally
            oComp.Free;
          end;
          if oResponse.Version <> COMPILED_FHIR_VERSION then
            convertToVersion(stream, oResponse.Format, oResponse.Version, oRequest.lang);
        end;
      end
    end
    else if oResponse.Stream = nil then
    begin
      if response.contentType = '' then
        response.contentType := 'text/plain';
      b := TEncoding.UTF8.GetBytes(oResponse.Body);
      stream.Write(b, Length(b));
    end;
    stream.Position := 0;
    if gzip and (stream.Size > 0) then
    begin
      response.ContentStream := TMemoryStream.Create;
      comp := TIdCompressorZLib.Create(nil);
      try
        comp.CompressStream(stream, response.ContentStream, 9, GZIP_WINBITS, 9, 0);
      finally
        comp.Free;
      end;
      response.ContentStream.Position := 0;
      response.ContentEncoding := 'gzip';
    end
    else
    begin
      response.ContentStream := stream;
      ownsStream := false;
    end;
  finally
    if ownsStream then
      stream.Free;
  end;
end;

function TFhirWebServer.processProvenanceHeader(header, lang: String): TFhirProvenance;
var
  json: TFHIRJsonParser;
  ss: TStringStream;
begin
  if header = '' then
    result := nil
  else
  begin
    ss := TStringStream.Create(header, TEncoding.UTF8);
    try
      json := FServerContext.Factory.newJsonParser(lang);
      try
        json.Source := ss;
        json.Parse;
        result := (json.resource as TFhirProvenance).link;
      finally
        json.Free;
      end;
    finally
      ss.Free;
    end;
  end;
end;

function TFhirWebServer.processRegistration(request: TIdHTTPRequestInfo; session : TFhirSession): String;
var
  pm : TParseMap;
  client : TRegisteredClientInformation;
  s : String;
  jwks : TJWKList;
  json : TJsonObject;
begin
  if session = nil then
    raise EFHIRException.Createlang('MSG_AUTH_REQUIRED', request.AcceptLanguage);

  pm := TParseMap.create(request.UnparsedParams);
  try
    client := TRegisteredClientInformation.Create;
    try
      client.name := pm.GetVar('client_name').Trim;
      if client.name = '' then
        raise EFHIRException.Createlang('INFO_MISSING', request.AcceptLanguage, ['client_name']);
      client.url := pm.GetVar('client_uri').Trim;
      client.logo := pm.GetVar('logo_uri').Trim;
      client.softwareId := pm.GetVar('software_id').Trim;
      client.softwareVersion := pm.GetVar('software_version').Trim;
      client.PatientContext := pm.getVar('ctxt-patient') <> '';
      case StrToIntDef(pm.GetVar('mode'), 0) of
        1: begin
           client.mode := rcmOAuthClient;
           client.secret := NewGuidId;
           client.redirects.Text := pm.GetVar('redirect_uris');
           end;
        2: begin
           client.mode := rcmOAuthClient;
           client.redirects.Text := pm.GetVar('redirect_uris');
           end;
        3: begin
           client.mode := rcmBackendServices;
           client.issuer := pm.GetVar('issuer').Trim;
           if (client.issuer = '') then
            raise EFHIRException.Createlang('INFO_MISSING', request.AcceptLanguage, ['issuer']);
           s := pm.GetVar('public_key').Trim;
           if s = '' then
             raise EFHIRException.Createlang('INFO_MISSING', request.AcceptLanguage, ['A public key is required']);
           if s.StartsWith('-----BEGIN CERTIFICATE-----') then
             jwks := loadFromRsaDer(s)
           else
             jwks := TJWKList.create(s);
           try
             json := TJsonObject.Create;
             try
               jwks.writeToJson(json);
               client.publicKey := TJSONWriter.writeObjectStr(json);
             finally
               json.free;
             end;
           finally
             jwks.free;
           end;
           end;
      else
        raise EFHIRException.Createlang('MSG_UNKNOWN_CONTENT', request.AcceptLanguage, ['Mode', 'Processing Registration']);
      end;

      if client.secret <> ''  then
        result := '<p><b>Success</b><br/>Your client has been Registered and assigned a client_id of "'+ServerContext.Storage.storeClient(client, session.Key)+'". Use "'+client.secret+'" as your client secret</p>'
      else
        result := '<p><b>Success</b><br/>Your client has been Registered and assigned a client_id of "'+ServerContext.Storage.storeClient(client, session.Key)+'"</p>'
    finally
      client.Free;
    end;
  finally
    pm.free;
  end;
end;

function sNow: String;
begin
  result := FormatDateTime('c', Now);
end;

function parseMimeType(s : String) : TFHIRFormat;
begin
  if StringStartsWithInsensitive(s, 'application/x-ndjson') or StringStartsWithInsensitive(s, 'application/fhir+ndjson') then
    result := ffNDJson
  else if StringStartsWithInsensitive(s, 'application/json') or StringStartsWithInsensitive(s, 'application/fhir+json') or
    StringStartsWithInsensitive(s, 'application/json+fhir') or StringStartsWithInsensitive(s, 'json') or
    StringStartsWithInsensitive(s, 'text/json') Then
    result := ffJson
  else if StringStartsWithInsensitive(s, 'text/html') or StringStartsWithInsensitive(s, 'html') or
    StringStartsWithInsensitive(s, 'application/x-zip-compressed') or StringStartsWithInsensitive(s, 'application/zip') Then
    result := ffXhtml
  else if StringStartsWithInsensitive(s, 'text/fhir') Then
    result := ffText
  else if StringStartsWithInsensitive(s, 'text/turtle') Then
    result := ffTurtle
  else if StringStartsWithInsensitive(s, 'text/xml') or StringStartsWithInsensitive(s, 'application/xml') or
    StringStartsWithInsensitive(s, 'application/fhir+xml') or StringStartsWithInsensitive(s, 'application/xml+fhir') or
    StringStartsWithInsensitive(s, 'xml') Then
    result := ffXml
  else
    result := ffUnspecified;
end;

procedure TFhirWebServer.ProcessAsyncRequest(Context: TOperationContext; request: TFHIRRequest; response: TFHIRResponse);
var
  thread : TAsyncTaskThread;
  id : String;
begin
  if not (request.CommandType in [fcmdSearch, fcmdHistoryInstance, fcmdHistoryType, fcmdHistorySystem, fcmdTransaction, fcmdBatch, fcmdUpload, fcmdOperation]) then
    raise EFHIRException.CreateLang('NO_ASYNC', request.Lang);
  thread := TAsyncTaskThread.create;
  FLock.Lock;
  try
    FThreads.add(thread);
  finally
    FLock.Unlock;
  end;
  id := NewGuidId;
  thread.key := ServerContext.Storage.createAsyncTask(request.url, id, response.Format);
  thread.server := self.link as TFhirWebServer;
  thread.request := request.Link;
  if request.Parameters.VarExists('output-format') then
    thread.Format := parseMimeType(request.Parameters.GetVar('output-format'))
  else
    thread.Format := response.Format;
  thread.Start;
  response.HTTPCode := 202;
  response.Message := 'Accepted';
  response.ContentLocation := request.baseUrl+'task/'+id;
  if response.format = ffXhtml then
  begin
    response.ContentType := 'text/html';
    response.Body := makeTaskRedirect(request.baseUrl, id, 'Preparing', response.Format, nil);
  end;
end;


procedure TFhirWebServer.ProcessRequest(Context: TOperationContext; request: TFHIRRequest; response: TFHIRResponse);
var
  op: TFHIROperationEngine;
  t: cardinal;
  us, cs: String;
begin
  FLock.Lock;
  try
    inc(FRestCount);
  finally
    FLock.Unlock;
  end;
  if request.internalRequestId = '' then
    request.internalRequestId := ServerContext.nextRequestId;

  t := GetTickCount;
  op := FServerContext.Storage.createOperationContext(request.lang);
  try
    op.OnPopulateConformance := PopulateConformance;
    op.Execute(Context, request, response);
    FServerContext.Storage.yield(op, nil);
  except
    on e: exception do
    begin
      FServerContext.Storage.yield(op, e);
      raise;
    end;
  end;
  FLock.Lock;
  try
    inc(FRestCount);
  finally
    FLock.Unlock;
  end;
  t := GetTickCount - t;
  try
    inc(FRestTime, t);
  finally
    FLock.Unlock;
  end;
  if request.Session = nil then // during OAuth only
    us := 'user=(in-oauth)'
  else
    us := 'user=' + request.Session.UserName;
  if request.CommandType = fcmdOperation then
    cs := '$' + request.OperationName
  else
    cs := 'cmd=' + CODES_TFHIRCommandType[request.CommandType];
end;

procedure TFhirWebServer.ProcessScimRequest(AContext: TIdContext; request: TIdHTTPRequestInfo; response: TIdHTTPResponseInfo);
var
  sCookie: String;
  c: integer;
  Session: TFHIRSession;
  check: boolean;
begin
  if request.AuthUsername = 'Bearer' then
    sCookie := request.AuthPassword
  else
  begin
    c := request.Cookies.GetCookieIndex(FHIR_COOKIE_NAME);
    if c > -1 then
      sCookie := request.Cookies[c].CookieText.Substring(FHIR_COOKIE_NAME.Length + 1);
  end;

  if (sCookie <> '') and request.Document.StartsWith('/scim/logout') then
  begin
    FServerContext.SessionManager.EndSession(sCookie, request.RemoteIP);
    response.redirect('/closed');
  end
  else if (FServerContext.SessionManager.GetSession(sCookie, Session, check)) then
  begin
    try
      if check and not CheckSessionOK(Session, request.RemoteIP) then
        Raise ERestfulAuthenticationNeeded.Create('TFhirWebServer.HTTPRequest', 'MSG_AUTH_REQUIRED', 'Session Expired', request.AcceptLanguage);
      if not Session.canAdministerUsers then
        Raise ERestfulAuthenticationNeeded.Create('TFhirWebServer.HTTPRequest', 'MSG_AUTH_REQUIRED', 'This Session is not authorised to manage users', request.AcceptLanguage);
      ServerContext.UserProvider.ProcessRequest(AContext, request, response, Session);
    finally
      Session.Free;
    end;
  end
  else
    Raise ERestfulAuthenticationNeeded.Create('TFhirWebServer.HTTPRequest', 'MSG_AUTH_REQUIRED', 'Authentication required', request.AcceptLanguage);
end;

procedure TFhirWebServer.ProcessTaskRequest(Context: TOperationContext; request: TFHIRRequest; response: TFHIRResponse);
var
  status : TAsyncTaskStatus;
  message, s, originalRequest : String;
  transactionTime, expires : TDateTimeEx;
  names : TStringList;
  outcome : TBytes;
  fmt : TFHIRFormat;
  key, i : integer;
  l : TFhirBundleLink;
  n, f : string;
  zip : TFslZipWriter;
  m : TFslMemoryStream;
begin
  names := TStringList.Create;
  try
    if FServerContext.Storage.fetchTaskDetails(request.Id, key, status, fmt, message, originalRequest, transactionTime, expires, names, outcome) then
    begin
      if request.CommandType = fcmdDeleteTask then
      begin
        ServerContext.Storage.MarkTaskDeleted(key);
        for n in names do
        begin
          f := Path([ServerContext.TaskFolder, 'task-'+inttostr(key)+'-'+n+EXT_WEB_TFHIRFormat[fmt]]);
          if FileExists(f) then
            DeleteFile(f);
        end;
        response.HTTPCode := 204;
        response.Message := 'Deleted';
      end
      else if request.subId <> '' then
      begin
        if request.SubId = 'zip' then
        begin
          m := TFslMemoryStream.Create;
          try
            zip := TFslZipWriter.Create;
            try
              zip.Stream := m.Link;
              for n in names do
              begin
                f := Path([ServerContext.TaskFolder, 'task-'+inttostr(key)+'-'+n+EXT_WEB_TFHIRFormat[fmt]]);
                zip.addFile(n+EXT_WEB_TFHIRFormat[fmt], f);
              end;
              zip.WriteZip;
            finally
              zip.Free;
            end;
            m.Position := 0;
            response.HTTPCode := 200;
            response.Message := 'OK';
            response.Stream := m.Link;
            response.ContentType := 'application/zip';
            FServerContext.Storage.recordDownload(key, request.subId);
          finally
            m.Free;
          end;
        end
        else
        begin
          f := Path([ServerContext.TaskFolder, 'task-'+inttostr(key)+'-'+request.SubId]);
          if not FileExists(f) then
          begin
            response.HTTPCode := 500;
            response.Message := 'Server Error';
            response.resource := BuildOperationOutcome(request.Lang, 'The source for file '+ExtractFileName(f)+' could not be found');
          end
          else
          begin
            response.HTTPCode := 200;
            response.Message := 'OK';
            response.Stream := TFslFile.create(f, fmOpenRead + fmShareDenyWrite);
            response.ContentType := MIMETYPES_TFHIRFormat[response.format];
            FServerContext.Storage.recordDownload(key, request.subId);
          end;
        end;
      end
      else
      begin
        case status of
          atsCreated, atsWaiting, atsProcessing :
            begin
            response.HTTPCode := 202;
            response.Message := 'Accepted';
            response.ContentLocation := request.baseUrl+'task/'+request.id;
            if response.format = ffXhtml then
            begin
              response.ContentType := 'text/html';
              response.Body := makeTaskRedirect(request.baseUrl, request.id, '', response.Format, nil);
            end;
            response.Progress := Message;
            end;
          atsComplete:
            begin
            // check format
            response.HTTPCode := 200;
            response.Message := 'OK';
            for s in names do
            begin
              l := TFhirBundleLink.Create;
              try
                l.url := request.baseUrl+'task/'+request.id+'/'+s+EXT_WEB_TFHIRFormat[fmt];
                l.relation := 'item';
                response.link_list.add(l.Link);
              finally
                l.Free;
              end;
            end;
            l := TFhirBundleLink.Create;
            try
              l.url := request.baseUrl+'task/'+request.id+'.zip';
              l.relation := 'collection';
              response.link_list.add(l.Link);
            finally
              l.Free;
            end;
            if response.format = ffXhtml then
            begin
              response.ContentType := 'text/html';
              response.Body := makeTaskRedirect(request.baseUrl, request.id, '', fmt, names);
            end
            else
            begin
              response.ContentType := 'application/json';
              response.Body := encodeAsyncResponseAsJson(request, originalRequest, fmt, transactionTime, names);
            end;
            end;
          atsTerminated, atsError :
            begin
            response.HTTPCode := 500;
            response.Message := 'Error';
            fmt := ffJson;
            if length(outcome) > 0 then
              response.resource := bytesToResource(outcome, fmt)
            else
              response.resource := BuildOperationOutcome(request.Lang, message);
            end;
          atsAborted:
            begin
            response.HTTPCode := 400;
            response.Message := 'Error';
            response.resource := BuildOperationOutcome(request.Lang, 'This task has been cancelled');
            end;
          atsDeleted:
            begin
            response.HTTPCode := 404;
            response.Message := 'Not found';
            response.Resource := BuildOperationOutcome('en', 'Task has been deleted', IssueTypeUnknown);
            end;
        end;
      end
    end
    else
    begin
      response.HTTPCode := 404;
      response.Message := 'Not found';
      response.Resource := BuildOperationOutcome('en', 'Unknown task', IssueTypeUnknown);
    end;
  finally
    names.Free;
  end;
end;

function TFhirWebServer.BuildFhirAuthenticationPage(lang, host, path, logId, Msg: String; secure: boolean): String;
var
  authurl: string;
begin
  authurl := OAuthPath(secure);

  result := '<?xml version="1.0" encoding="UTF-8"?>'#13#10 + '<!DOCTYPE html PUBLIC "-//W3C//DTD XHTML 1.0 Transitional//EN"'#13#10 +
    '       "http://www.w3.org/TR/xhtml1/DTD/xhtml1-transitional.dtd">'#13#10 + ''#13#10 +
    '<html xmlns="http://www.w3.org/1999/xhtml" xml:lang="en" lang="en">'#13#10 + '<head>'#13#10 +
    '    <meta charset="utf-8" http-equiv="X-UA-Compatible" content="IE=edge" />' + #13#10 + '    <title>FHIR RESTful Server - FHIR v' + FHIR_GENERATED_VERSION
    + '</title>'#13#10 + TFHIRXhtmlComposer.PageLinks + #13#10 + FHIR_JS + '</head>'#13#10 + ''#13#10 + '<body>'#13#10 + ''#13#10 +
    TFHIRXhtmlComposer.header(nil, FBasePath, lang, SERVER_VERSION) + '<h2>' + FOwnerName + ' ' + GetFhirMessage('NAME_SERVER', lang) + '</h2>'#13#10;

  result := result + '<p>'#13#10 + GetFhirMessage('MSG_AUTH_REQUIRED', lang) + '</p>'#13#10;
  if Msg <> '' then
    result := result + '<p><b>' + FormatTextToHTML(Msg) + '</b></p>'#13#10;

  result := result + '<p><a href="' + FAuthServer.BasePath + '/auth?client_id=c.1&response_type=code&scope=openid%20profile%20user/*.*%20' + SCIM_ADMINISTRATOR
    + '&redirect_uri=' + authurl + '/internal&aud=' + authurl + '&state=' + FAuthServer.MakeLoginToken(path, apGoogle) + '">Login using OAuth</a></p>' + #13#10;

  if FSecurePath <> '' then
    result := result + '<p>Or use the <a href="http://' + FHost + port(FStatedPort, 80) + FBasePath + '">unsecured API</a>.</p>'#13#10;

  result := result + '<p>&nbsp;</p>'#13#10 +
    '<p>This server uses <a href="http://fhir-docs.smarthealthit.org/argonaut-dev/authorization/">Smart App Launch</a> for OAuth logins</p>'#13#10;
  result := result + TFHIRXhtmlComposer.Footer(lang, lang, logid);
end;

function TFhirWebServer.BuildFhirHomePage(compList : TFslList<TFHIRCompartmentId>; logId, lang, host, sBaseURL: String; Session: TFHIRSession; secure: boolean): String;
var
  counts: TStringList;
  a: String;
  s: String;
  names: TStringList;
  profiles: TFslStringMatch;
  i, j, ix: integer;
  b: TStringBuilder;
  pol: String;
begin
  logt('home page: ' + Session.scopes);
  counts := TStringList.Create;
  try
    for a in FServerContext.ValidatorContext.allResourceNames do
    begin
      ix := counts.Add(a);
      if (compList.Empty) or FServerContext.Indexes.Compartments.existsInCompartment(frtPatient, a) then
        counts.Objects[ix] := TObject(0)
      else
        counts.Objects[ix] := TObject(-1);
    end;

    pol := FServerContext.Storage.ProfilesAsOptionList;
    profiles := TFslStringMatch.Create;
    try
      profiles.forced := true;
      counts := FServerContext.Storage.FetchResourceCounts(compList);

      s := host + sBaseURL;
      b := TStringBuilder.Create;
      try
        b.Append('<?xml version="1.0" encoding="UTF-8"?>'#13#10 + '<!DOCTYPE html PUBLIC "-//W3C//DTD XHTML 1.0 Transitional//EN"'#13#10 +
          '       "http://www.w3.org/TR/xhtml1/DTD/xhtml1-transitional.dtd">'#13#10 + ''#13#10 +
          '<html xmlns="http://www.w3.org/1999/xhtml" xml:lang="en" lang="en">'#13#10 + '<head>'#13#10 +
          '    <meta charset="utf-8" http-equiv="X-UA-Compatible" content="IE=edge" />' + #13#10 + '    <title>FHIR RESTful Server - FHIR v' +
          FHIR_GENERATED_VERSION + '</title>'#13#10 + TFHIRXhtmlComposer.PageLinks + FHIR_JS + '</head>'#13#10 + ''#13#10 + '<body>'#13#10 +
          TFHIRXhtmlComposer.header(Session, sBaseURL, lang, SERVER_VERSION));

        b.Append('<h2>' + FOwnerName + ' ' + GetFhirMessage('NAME_SERVER', lang) + '</h2>'#13#10);

        if Session <> nil then
          if secure then
          begin
            b.Append('<p>Welcome ' + FormatTextToXML(Session.SessionName, xmlText) + '</p>'#13#10);
          end
          else if FSecurePath = '' then
            b.Append('<p>Welcome ' + FormatTextToXML(Session.SessionName, xmlText) + '</p>'#13#10)
          else
            b.Append('<p>Welcome ' + FormatTextToXML(Session.SessionName, xmlText) + ' (or use <a href="https://' + FHost + port(FStatedSSLPort, 443) + FSecurePath +
              '">Secure API</a>)</p>'#13#10);

        b.Append('<p>'#13#10 + StringFormat(GetFhirMessage('MSG_HOME_PAGE_1', lang), ['<a href="http://hl7.org/fhir">http://hl7.org/fhir</a>']) + #13#10 +
          StringFormat(GetFhirMessage('MSG_HOME_PAGE_2', lang), [s]) +
          ' This server defines some <a href="local.hts">extensions to the API</a>, and also offers <a href="/tx">Terminology Services</a>' + #13#10);
        if Session.canGetUser and (Session.User <> nil) and not Session.isAnonymous then
        begin
          b.Append('. You can also <a href="registerclient.html">Register a client</a>.'+#13#10);
          b.Append(' or <a href="token.hts">get your bearer token</a> (use this to get access to the secure API without needing OAuth login).</p>');
        end
        else
        begin
          b.Append('. If you login through OAuth, you can also Register a client'+#13#10);
          b.Append(' or get your bearer token (use this to get access to the secure API without needing OAuth login in the application).</p>');
        end;


        b.Append(
          '</p>'#13#10 + '<hr/>'#13#10 + ''#13#10 + '<p>' + GetFhirMessage('SYSTEM_OPERATIONS', lang) + ':</p><ul><li> <a href="' + sBaseURL + '/metadata">' +
          GetFhirMessage('CONF_PROFILE', lang) + '</a> ' + '(' + GetFhirMessage('OR', lang) + ' <a href="' + sBaseURL +
          '/metadata?_format=text/xml">as xml</a> (' + GetFhirMessage('OR', lang) + ' <a href="' + sBaseURL +
          '/metadata?_format=application/json">JSON</a>)</li>' + #13#10);
        if not FIsTerminologyServerOnly then
          b.Append('<li><a class="tag" href="' + sBaseURL + '/$meta">' + GetFhirMessage('SYSTEM_TAGS', lang) + '</a></li>');
        b.Append('<li><a href="' + sBaseURL + '/_search">' + GetFhirMessage('GENERAL_SEARCH', lang) + '</a></li>');
        if not FIsTerminologyServerOnly then
          b.Append('<li><a href="' + sBaseURL + '/_history">' + StringFormat(GetFhirMessage('MSG_HISTORY', lang), [GetFhirMessage('NAME_SYSTEM', lang)]) +
            '</a> (History of all resources)</li>' + #13#10);
        if not FIsTerminologyServerOnly then
          b.Append('<li><a href="#upload">' + GetFhirMessage('NAME_UPLOAD_SERVICES', lang) + '</a></li>' + #13#10);

        if not FIsTerminologyServerOnly then
          b.Append('<li>Create/Edit a new resource based on the profile: <form action="' + sBaseURL + '/_web/Create" method="GET"><select name="profile">' + pol
            + '</select> <input type="submit" value="GO"></form></li>' + #13#10);

        if (Session.canAdministerUsers) then
          b.Append('<li><a href="/scim/web">Manage Users</a></li>' + #13#10);

        b.Append('</ul>' + #13#10 + ''#13#10 + '<hr/>'#13#10 + '<p>' + GetFhirMessage('MSG_HOME_PAGE_3', lang) + '</p>' + #13#10);

        b.Append('<table class="lines">'#13#10 +

          '<tr><th>' + GetFhirMessage('NAME_TYPE', lang) + '</th>' + '<th>' + GetFhirMessage('NAME_STORED', lang) + '</th>' + '<th colspan="4">' +
          GetFhirMessage('NAME_OPERATIONS', lang) + '</th><td style="border-left: 1px solid grey"/><th>' + GetFhirMessage('NAME_TYPE', lang) + '</th>' + '<th>'
          + GetFhirMessage('NAME_STORED', lang) + '</th>' + '<th colspan="4">' + GetFhirMessage('NAME_OPERATIONS', lang) + '</th></tr>'#13#10);

        names := TStringList.Create;
        Try
          for a in FServerContext.ValidatorContext.allResourceNames do
          begin
            ix := counts.IndexOf(a);
            if (ix >= 0) and (integer(counts.Objects[ix]) > -1) and (FServerContext.ResConfig[a].Supported) then
              names.Add(a);
          end;

          names.Sort;
          j := 0;
          if names.count > 0 then
          begin
            for i := 0 to names.Count div 2 do
            begin
              inc(j);
              if j mod 2 = 1 then
                b.Append('<tr bgcolor="#F0F0F0">')
              else
                b.Append('<tr bgcolor="#FFFFFF">');

              a := names[i];
              ix := counts.IndexOf(a);
              b.Append(TFHIRXhtmlComposer.ResourceLinks(a, lang, sBaseURL, integer(counts.Objects[ix]), true, true, Session.canRead(a)));

              b.Append('<td style="border-left: 1px solid grey"/>');

              if (i + names.Count div 2) + 1 < names.Count then
              begin
                a := names[1 + i + names.Count div 2];
                ix := counts.IndexOf(a);
                b.Append(TFHIRXhtmlComposer.ResourceLinks(a, lang, sBaseURL, integer(counts.Objects[ix]), true, true, Session.canRead(a)));
              end;

              b.Append('</tr>');

            end;
          end;
        finally
          names.Free;
        end;
        b.Append('</table>'#13#10);
        if not FIsTerminologyServerOnly then
          b.Append('<hr/><h2>' + GetFhirMessage('NAME_UPLOAD_SERVICES', lang) + '</h2>'#13#10 +
            '<a name="upload"> </a><form enctype="multipart/form-data" method="POST">' + #13#10 +
            '<p><input type="hidden" name="_format" value="text/html"/><br/>' + #13#10 + '' + GetFhirMessage('MSG_CONTENT_MESSAGE', lang) + '.<br/><br/>' +
            #13#10 + '' + GetFhirMessage('MSG_CONTENT_UPLOAD', lang) + ': <br/><input type="file" name="file" size="60"/><br/>' + #13#10 + '' +
            GetFhirMessage('MSG_CONTENT_PASTE', lang) + ':<br/> <textarea name="src" cols="70" rows="5"/>' + #13#10 + '</textarea><br/><br/>' + #13#10 +
            '<table class="none"><tr><td>Operation:</td><td> <select size="1" name="op">' + #13#10 + ' <option value="transaction">Transaction</option>' +
            #13#10 + ' <option value="batch">Batch</option>' + #13#10 + ' <option value="validation">Validation</option>' + #13#10 + '</select></td></tr>' +
            #13#10 + '<tr><td>Profile:</td><td> <select size="1" name="profile">' + #13#10 + '<option value=""></option>' + #13#10 + pol +
            '</select> (if validating, use the selected profile)</td></tr></table><br/>' + #13#10 + '<input type="submit" value="' +
            GetFhirMessage('NAME_UPLOAD', lang) + '"/>'#13#10 + '</p></form>'#13#10);
        b.Append(TFHIRXhtmlComposer.Footer(sBaseURL, lang, logId));
        result := b.ToString;
      finally
        b.Free;
      end;
    finally
      profiles.Free;
    end;
  finally
    counts.Free;
  end;
end;

function TFhirWebServer.BuildFhirUploadPage(lang, host, sBaseURL: String; aType: String; Session: TFHIRSession): String;
var
  s: String;
begin
  s := host + sBaseURL;

  result := '<?xml version="1.0" encoding="UTF-8"?>'#13#10 + '<!DOCTYPE html PUBLIC "-//W3C//DTD XHTML 1.0 Transitional//EN"'#13#10 +
    '       "http://www.w3.org/TR/xhtml1/DTD/xhtml1-transitional.dtd">'#13#10 + ''#13#10 +
    '<html xmlns="http://www.w3.org/1999/xhtml" xml:lang="en" lang="en">'#13#10 + '<head>'#13#10 +
    '    <meta charset="utf-8" http-equiv="X-UA-Compatible" content="IE=edge" />' + #13#10 + '    <title>' + StringFormat(GetFhirMessage('UPLOAD', lang),
    [aType]) + '</title>'#13#10 + '    <link rel="Stylesheet" href="/css/fhir.css" type="text/css" media="screen" />'#13#10 + FHIR_JS + '</head>'#13#10 +
    ''#13#10 + '<body>'#13#10 + ''#13#10 + '<div class="header">'#13#10 + '  <a href="http://www.hl7.org/fhir" title="' +
    GetFhirMessage('MSG_HOME_PAGE_TITLE', lang) + '"><img border="0" src="/img/flame16.png" style="vertical-align: text-bottom"/> <b>FHIR</b></a>'#13#10 +
    ''#13#10 + '  &copy; HL7.org 2011-2013'#13#10 + '  &nbsp;'#13#10 + '  ' + FOwnerName + ' ' + GetFhirMessage('NAME_SERVER', lang) + ''#13#10 +
    '  &nbsp;'#13#10 + '  FHIR ' + GetFhirMessage('NAME_VERSION', lang) + ' ' + FHIR_GENERATED_VERSION + ''#13#10;

  if Session <> nil then
    result := result + '&nbsp;&nbsp;' + FormatTextToXML(Session.SessionName, xmlText);

  result := result + '  &nbsp;<a href="' + s + '">' + GetFhirMessage('MSG_BACK_HOME', lang) + '</a>'#13#10 + '</div>'#13#10 + ''#13#10 +
    '<div id="div-cnt" class="content">'#13#10 + '<h2>' + StringFormat(GetFhirMessage('UPLOAD', lang), [aType]) + '</h2>'#13#10 + '<form action="' + s +
    lowercase(aType) + '/upload" enctype="multipart/form-data" method="POST">' + #13#10 + '<input type="hidden" name="format" size="text/html"/><br/>' + #13#10
    + '' + GetFhirMessage('MSG_CONTENT_UPLOAD', lang) + ': <input type="file" name="file" size="60"/><br/>' + #13#10 +
    '<input type="submit" value="Upload"/>'#13#10 + '</form>'#13#10 + ''#13#10 + '<p><br/><a href="' + s + '">' + GetFhirMessage('MSG_BACK_HOME', lang) +
    '</a></p>' + '</div>'#13#10 + '</body>'#13#10 + '</html>'#13#10 + ''#13#10
end;

function TFhirWebServer.loadMultipartForm(const request: TStream; const contentType: String; var upload: boolean): TMimeMessage;
var
  m: TMimeMessage;
  mp: TMimePart;
begin
  m := TMimeMessage.Create;
  Try
    m.ReadFromStream(request, contentType);
    result := m;
    upload := false;
    for mp in m.Parts do
      if SameText(mp.FileName, 'cda.zip') then
        upload := true;
  Except
    on e: exception do
    begin
      m.Free;
      recordStack(e);
      raise;
    end;
  End;
end;

function isText(ct : String) : boolean;
begin
  result := ct.Contains('text/') or
    ct.Contains('application/fhir') or
    ct.Contains('xml') or
    ct.Contains('json') or
    ct.Contains('turtle');
end;

procedure TFhirWebServer.logRequest(secure : boolean; id: String; request: TIdHTTPRequestInfo);
var
  package : TFslBytesBuilder;
  b : TBytes;
begin
  if FInLog = nil then
    exit;

  package := TFslBytesBuilder.Create;
  try
    package.addUtf8('-----------------------------------------------------------------'#13#10);
    package.addUtf8(id);
    package.addUtf8(' @ ');
    package.addUtf8(TDateTimeEx.makeUTC.toXML);
    if secure then
      package.addUtf8(' (https)');
    package.addUtf8(#13#10);
    package.addUtf8(request.RawHTTPCommand);
    package.addUtf8(#13#10);
    package.addUtf8(request.RawHeaders.Text);
    if request.PostStream <> nil then
    begin
      package.addUtf8(#13#10);
      SetLength(b, request.PostStream.Size);
      request.PostStream.Read(b[0], length(b));
      request.PostStream.Position := 0;
      if isText(request.ContentType) and (request.ContentEncoding = '') then
        package.Append(b)
      else
        package.addBase64(b);
      package.addUtf8(#13#10);
    end
    else if request.ContentType = 'application/x-www-form-urlencoded' then
    begin
      package.addUtf8(#13#10);
      package.addUtf8(request.UnparsedParams);
      package.addUtf8(#13#10);
    end;

    FInLog.WriteToLog(package.AsBytes);
  finally
    package.Free;
  end;
end;

procedure TFhirWebServer.logResponse(id: String; resp: TIdHTTPResponseInfo);
  procedure log(msg : String);
  var
    package : TFslBytesBuilder;
    b : TBytes;
  begin
    package := TFslBytesBuilder.Create;
    try
      package.addUtf8('-----------------------------------------------------------------'#13#10);
      package.addUtf8(id);
      package.addUtf8(' @ ');
      package.addUtf8(TDateTimeEx.makeUTC.toXML);
      if (msg <> '') then
        package.addUtf8(' '+msg);
      package.addUtf8(#13#10);
      package.addUtf8(inttostr(resp.ResponseNo)+' '+resp.ResponseText);
      package.addUtf8(#13#10);
      package.addUtf8(resp.RawHeaders.Text);
      if resp.ContentStream <> nil then
      begin
        package.addUtf8(#13#10);
        SetLength(b, resp.ContentStream.Size);
        if (length(b) > 0) then
          resp.ContentStream.Read(b[0], length(b));
        resp.ContentStream.Position := 0;
        if isText(resp.ContentType) and (resp.ContentEncoding = '') then
          package.Append(b)
        else
          package.addBase64(b);
        package.addUtf8(#13#10);
      end
      else if resp.ContentText <> '' then
      begin
        package.addUtf8(#13#10);
        package.addUtf8(resp.ContentText);
        package.addUtf8(#13#10);
      end;

      FOutLog.WriteToLog(package.AsBytes);
    finally
      package.Free;
    end;
  end;
begin
  if FOutLog = nil then
    exit;

  try
    resp.WriteHeader;
    log('');
  except
    on e : exception do
    begin
      log(e.Message);
      raise;
    end;
  end;
end;

function TFhirWebServer.LookupReference(Context: TFHIRRequest; id: String): TResourceWithReference;
var
  store: TFHIROperationEngine;
begin
  store := FServerContext.Storage.createOperationContext(TFHIRRequest(Context).lang);
  try
    result := store.LookupReference(Context, id);
    FServerContext.Storage.yield(store, nil);
  except
    on e: exception do
    begin
      FServerContext.Storage.yield(store, e);
      raise;
    end;
  end;
end;

function TFhirWebServer.makeTaskRedirect(base, id: String; msg : String; fmt : TFHIRFormat; names: TStringList): string;
var
  s, n, body, r : String;
begin
  s := FSourceProvider.getSource('task-redirect.html');
  if (names <> nil) and (names.count > 0) then
  begin
    r := '';
    body := '<p>';
    for n in names do
      body := body+'<a href="'+base+'task/'+id+'/'+n+EXT_WEB_TFHIRFormat[fmt]+'">'+n+EXT_WEB_TFHIRFormat[fmt]+'</a><br/>'+#13#10;
    body := body+'</p>';
  end
  else
  begin
    body := '<p>';
    body := body+'Working: '+msg;
    body := body+'</p>';
    body := body+'<p>';
    body := body+'<a href="'+base+'task/'+id+'">Try Again</a>';
    body := body+'</p>';
    r := '<META HTTP-EQUIV="Refresh" CONTENT="30;URL='+base+'task/'+id+'"/>'
  end;
  result := s.Replace('${body}', body);
  result := result.Replace('${redirect}', r);
  result := result.Replace('${title}', 'Task '+id);
end;

procedure TFhirWebServer.MarkEntry(AContext: TIdContext; request: TIdHTTPRequestInfo; response: TIdHTTPResponseInfo);
var
  ci: TFHIRWebServerClientInfo;
begin
  ci := TFHIRWebServerClientInfo(AContext.Data);

  FLock.Lock;
  try
    ci.Activity := request.Command + ' ' + request.Document + '?' + request.UnparsedParams;
    ci.Count := ci.Count + 1;
    inc(FTotalCount);
    ci.FStart := GetTickCount;
  finally
    FLock.Unlock;
  end;
end;

procedure TFhirWebServer.MarkExit(AContext: TIdContext);
var
  ci: TFHIRWebServerClientInfo;
begin
  ci := TFHIRWebServerClientInfo(AContext.Data);

  FLock.Lock;
  try
    ci.Activity := '';
    inc(FTotalTime, GetTickCount - ci.FStart);
    ci.FStart := 0;
  finally
    FLock.Unlock;
  end;
end;

function TFhirWebServer.extractFileData(lang : String; form: TMimeMessage; const name: String; var sContentType: String): TStream;
var
  sLeft, sRight: String;
  iLoop: integer;
  oPart: TMimePart;
  sHeader: String;
  sName: String;
  sFilename: String;
  sContent: String;
begin
  result := nil;
  For iLoop := 0 To form.Parts.Count - 1 Do
  Begin
    oPart := form.Parts[iLoop];
    sHeader := oPart.ContentDisposition;
    StringSplit(sHeader, ';', sLeft, sHeader);
    If trim(sLeft) = 'form-data' Then
    Begin
      StringSplit(trim(sHeader), ';', sLeft, sHeader);
      StringSplit(trim(sLeft), '=', sLeft, sRight);
      If trim(sLeft) = 'name' Then
        sName := RemoveQuotes(trim(sRight));
      StringSplit(trim(sHeader), '=', sLeft, sRight);
      If trim(sLeft) = 'filename' Then
        sFilename := RemoveQuotes(trim(sRight));
      If (result = nil) and (sName <> '') And (sFilename <> '') And (oPart.content.Size > 0) Then
      begin
        result := TBytesStream.Create(oPart.content.AsBytes);
        sContentType := oPart.Mediatype;
      end
      else if (result = nil) and (sName = 'src') then
      begin
        sContent := BytesAsString(oPart.content.AsBytes);
        result := TStringStream.Create(oPart.content.AsBytes); // trim
        if StringStartsWith(sContent, '<', false) then
          sContentType := 'application/fhir+xml'
        else if StringStartsWith(sContent, '{', false) then
          sContentType := 'application/fhir+json'
        else
          raise EFHIRException.CreateLang('FORMAT_UNRECOGNIZED', lang, [sContent]);
      end;
    End
  End;
end;

function TFhirWebServer.GetResource(Session: TFHIRSession; rtype: string; lang, id, ver, op: String): TFhirResource;
var
  request: TFHIRRequest;
  response: TFHIRResponse;
  Context: TOperationContext;
begin
  result := nil;
  request := TFHIRRequest.Create(FServerContext.ValidatorContext.link, roRest, FServerContext.Indexes.Compartments.link);
  response := TFHIRResponse.Create;
  try
    response.OnCreateBuilder := doGetBundleBuilder;
    request.Session := Session.link;
    request.ResourceName := rtype;
    request.lang := lang;
    request.id := id;
    request.LoadParams('');
    if (op <> '') then
    begin
      request.CommandType := fcmdOperation;
      request.OperationName := op;
    end
    else if (ver = '') then
      request.CommandType := fcmdRead
    else
    begin
      request.CommandType := fcmdVersionRead;
      request.SubId := ver;
    end;
    Context := TOperationContext.Create;
    try
      checkRequestByJs(context, request);
      ProcessRequest(Context, request, response);
    finally
      Context.Free;
    end;
    if response.resource <> nil then
      result := response.resource.link
    else
      raise EFHIRException.CreateLang('MSG_NO_MATCH', lang, [rtype + '/' + id + '/_history/' + ver]);
  finally
    response.Free;
    request.Free;
  end;
end;

function TFhirWebServer.FindResource(Session: TFHIRSession; rtype: string; lang, params: String): TFhirResource;
var
  request: TFHIRRequest;
  response: TFHIRResponse;
  Context: TOperationContext;
begin
  result := nil;
  request := TFHIRRequest.Create(FServerContext.ValidatorContext.link, roRest, FServerContext.Indexes.Compartments.link);
  response := TFHIRResponse.Create;
  try
    response.OnCreateBuilder := doGetBundleBuilder;
    request.Session := Session.link;
    request.ResourceName := rtype;
    request.lang := lang;
    request.LoadParams(params);
    request.CommandType := fcmdSearch;
    Context := TOperationContext.Create;
    try
      checkRequestByJs(context, request);
      ProcessRequest(Context, request, response);
    finally
      Context.Free;
    end;
    if (response.bundle <> nil) and (response.bundle.entryList.Count = 1) then
      result := response.bundle.entryList[0].resource.link
    else
      raise EFHIRException.CreateLang('MSG_NO_MATCH', lang, [rtype + '?' + params]);
  finally
    response.Free;
    request.Free;
  end;
end;

function TFhirWebServer.getReferencesByType(t: String): String;
var
  bundle : TFhirBundle;
  entry : TFhirBundleEntry;
  b : TStringBuilder;
  s : String;
begin
  b := TStringBuilder.create;
  try
    for s in t.trim.Split(['|']) do
    begin
      bundle := DoSearch(nil, s, 'en', '_summary=true&__wantObject=true&_sort=name&_count=50');
      for entry in bundle.entryList do
      begin
        b.Append('<option value="');
        b.Append(entry.resource.id);
        b.Append('">');
        if entry.resource is TFhirPatient then
          b.Append(HumanNamesAsText(TFhirPatient(entry.resource).nameList))
        else if entry.resource is TFhirRelatedPerson then
        {$IFDEF FHIR2}
          b.Append(HumanNameAsText(TFhirRelatedPerson(entry.resource).name))
        {$ELSE}
          b.Append(HumanNamesAsText(TFhirRelatedPerson(entry.resource).nameList))
        {$ENDIF}
        else if entry.resource is TFhirOrganization then
          b.Append(TFhirOrganization(entry.resource).name)
        else
          b.Append('??');
        b.Append(' (');
        b.Append(entry.resource.fhirType);
        b.Append('/');
        b.Append(entry.resource.id);
        b.Append(')</option>');
      end;
    end;
    result := b.ToString;
  finally
    b.Free;
    bundle.Free;
  end;
end;

procedure TFhirWebServer.GetWebUILink(resource: TFhirResource; base, statedType, id, ver: String; var link, text: String);
var
  tail: String;
begin
  link := '';
  if (resource <> nil) and (id <> '') then
  begin
    tail := id;
    if ver <> '' then
      tail := tail + '/' + ver;
    if resource.ResourceType = frtQuestionnaire then
    begin
      text := 'Try out the Questionnaire as a web form';
      if statedType = 'Profile' then
        link := FBasePath + '/_web/StructureDefinition/' + tail
      else
        link := FBasePath + '/_web/Questionnaire/' + tail;
    end;
    if resource.ResourceType = frtStructureDefinition then
    begin
      link := FBasePath + '/_web/StructureDefinition/' + tail;
      text := 'Try out the Profile as a questionnaire based web form';
    end;
    if resource.ResourceType = frtValueSet then
    begin
      link := FBasePath + '/ValueSet/' + id + '/$expand?filter=';
      text := 'Expand this value set';
    end;
    if resource.ResourceType = frtPatient then
    begin
      link := FBasePath + '/_web/Patient/' + id;
      text := 'Patient Record Page';
    end;
  end;
end;

function TFhirWebServer.OAuthPath(secure: boolean): String;
begin
  if secure then
  begin
    if FStatedSSLPort = 443 then
      result := 'https://' + FHost + FSecurePath
    else
      result := 'https://' + FHost + ':' + inttostr(FStatedSSLPort) + FSecurePath;
  end
  else
  begin
    if FStatedPort = 80 then
      result := 'http://' + FHost + FSecurePath
    else
      result := 'http://' + FHost + ':' + inttostr(FStatedPort) + FSecurePath;
  end;
end;

{$IFDEF MSWINDOWS}

procedure TFhirWebServer.OnCDSResponse(manager: TCDSHooksManager; server: TRegisteredFHIRServer; Context: TObject; response: TCDSHookResponse; error: String);
var
  ctxt: TFHIRWebServerPatientViewContext;
begin
  ctxt := TFHIRWebServerPatientViewContext(Context);

  FLock.Lock;
  try
    if error <> '' then
      ctxt.Errors.Add(error + ' (from ' + server.name + ')')
    else if response = nil then
      ctxt.Errors.Add('Unknown Error (from ' + server.name + ')')
    else
      ctxt.cards.AddAll(response.cards);
  finally
    FLock.Unlock;
  end;
end;
{$ENDIF}

Constructor ERestfulAuthenticationNeeded.Create(Const sContext : String; sMessage, sCaption, lang : String);
begin
  inherited Create(sContext, HTTP_ERR_UNAUTHORIZED, etLogin, sMessage, lang);
  FMsg := sCaption;
end;

procedure TFhirWebServer.CheckAsyncTasks;
var
  tasks : TFslList<TAsyncTaskInformation>;
  task : TAsyncTaskInformation;
  n, fn : string;
begin
  tasks := TFslList<TAsyncTaskInformation>.create;
  try
    ServerContext.Storage.fetchExpiredTasks(tasks);
    for task in tasks do
    begin
      ServerContext.Storage.MarkTaskDeleted(task.key);
      for n in task.names do
      begin
        fn := Path([ServerContext.TaskFolder, 'task-'+inttostr(task.key)+'-'+n+EXT_WEB_TFHIRFormat[task.format]]);
        if FileExists(fn) then
          DeleteFile(fn);
      end;
    end;
  finally
    tasks.free;
  end;
end;

procedure TFhirWebServer.checkRequestByJs(context: TOperationContext; request: TFHIRRequest);
begin
  // js-todo - figure out which scripts to run, and then run them
end;

function TFhirWebServer.CheckSessionOK(Session: TFHIRSession; ip: string): boolean;
var
  id, name, email, Msg: String;
begin
  if Session.providerCode = apGoogle then
    result := GoogleGetDetails(Session.InnerToken, FAuthServer.GoogleAppKey, '', id, name, email, Msg)
  else if Session.providerCode = apFacebook then
    result := FacebookGetDetails(Session.InnerToken, id, name, email, Msg)
  else
    result := false;
  if result then
    result := Session.id = id;
  if result then
    FServerContext.SessionManager.MarkSessionChecked(Session.Cookie)
  else
    FServerContext.SessionManager.EndSession(Session.Cookie, ip);
end;

function TFhirWebServer.ClientAddress(secure: boolean): String;
begin
  if secure then
    result := 'https://localhost:' + inttostr(FActualSSLPort) + FSecurePath
  else
    result := 'http://localhost:' + inttostr(FActualPort) + FBasePath;
end;

procedure TFhirWebServer.convertFromVersion(stream: TStream; format : TFHIRFormat; version: TFHIRVersion; lang : String);
var
  b : TBytes;
begin
  {$IfDEF NO_CONVERSION}
  raise Exception.Create('Version Conversion Services are not made available on this server');
  {$ELSE}
  b := StreamToBytes(stream);
  b := TFhirVersionConvertors.convertResource(b, format, OutputStyleNormal, lang, version, CURRENT_FHIR_VERSION);
  stream.Size := 0;
  stream.Write(b, 0, length(b));
  stream.Position := 0;
  {$ENDIF}
end;

procedure TFhirWebServer.convertToVersion(stream: TStream; format : TFHIRFormat; version: TFHIRVersion; lang : String);
var
  b : TBytes;
begin
  {$IfDEF NO_CONVERSION}
  raise Exception.Create('Version Conversion Services are not made available on this server');
  {$ELSE}
  b := StreamToBytes(stream);
  b := TFhirVersionConvertors.convertResource(b, format, OutputStyleNormal, lang, CURRENT_FHIR_VERSION, version);
  stream.Size := 0;
  stream.Write(b, 0, length(b));
  stream.Position := 0;
  {$ENDIF}
end;

// procedure TFhirWebServer.ReadTags(Headers: TIdHeaderList; Request: TFHIRRequest);
// var
// i : integer;
// begin
// for i := 0 to Headers.Count - 1 do
// if Headers.Names[i] = 'Category' then
// ReadTags(Headers.Strings[i], Request);
// end;
//
Procedure TFhirWebServer.ReadTags(header: String; request: TFHIRRequest);
// var
// s, s1, l, r, n, v : string;
// cat : TFHIRAtomCategory;
begin
  // raise Exception.Create('todo');
end;


function TFhirWebServer.readVersion(mt : String): TFHIRVersion;
var
  i, s, p, pi,l,r : string;
begin
  result := COMPILED_FHIR_VERSION;

  for i in mt.Split([',']) do
  begin
    s := i.Trim;
    if s.StartsWith('application/fhir.r') and (s.Length > 18) then
      case s[19] of
        '2': exit(fhirVersionRelease2);
        '3': exit(fhirVersionRelease3);
        '4': exit(fhirVersionRelease4);
      end
    else for p in s.Split([';']) do
    begin
      pi := p.Trim;
      StringSplit(pi, '=', l, r);
      if l = 'fhir-version' then
      begin
        if r = 'r3' then
          exit(fhirVersionRelease3)
        else if r = '3.0' then
          exit(fhirVersionRelease3)
        else if r = '3.0.1' then
          exit(fhirVersionRelease3)
        else if r = 'r2' then
          exit(fhirVersionRelease2)
        else if r = '1.0' then
          exit(fhirVersionRelease2)
        else if r = '1.0.2' then
          exit(fhirVersionRelease2)
        else if r = 'r4' then
          exit(fhirVersionRelease4)
        else if r = '3.2' then
          exit(fhirVersionRelease4)
        else if r = '3.2.0' then
          exit(fhirVersionRelease4)
      end;
    end;
  end;
end;


procedure TFhirWebServer.RecordExchange(req: TFHIRRequest; resp: TFHIRResponse; e: exception);
var
  op: TFhirTestScriptSetupActionOperation;
begin
  if req.Session = nil then
    exit;
  if req.Session.TestScript = nil then
    exit;
  op := TFhirTestScriptSetupActionOperation.Create;
  req.Session.TestScript.testList.Append.actionList.Append.operation := op;
  if req.CommandType = fcmdOperation then
    op.type_ := TFHIRCoding.Create('http://hl7.org/fhir/testscript-operation-codes', req.OperationName)
  else
    op.type_ := TFHIRCoding.Create('http://hl7.org/fhir/testscript-operation-codes', CODES_TFHIRCommandType[req.CommandType].ToLower);
  op.resourceElement := TFhirCode.Create(req.ResourceName);
  if resp.format = ffJson then
    op.Accept := {$IFDEF FHIR4} 'application/fhir+json'{$ELSE}ContentTypeJson{$ENDIF}
  else
    op.Accept := {$IFDEF FHIR4} 'application/fhir+xml'{$ELSE}ContentTypeXml{$ENDIF};
  op.params := req.Parameters.Source;
  op.requestHeaderList.Add('Host', req.baseUrl);
  op.requestHeaderList.Add('Content-Type', MIMETYPES_TFHIRFormat[req.PostFormat]);
  if (req.lastModifiedDate <> 0) then
    op.requestHeaderList.Add('Last-Modified', DateTimeToXMLDateTimeTimeZoneString(req.lastModifiedDate, TimeZoneBias));
  op.requestHeaderList.Add('Language', req.lang);
  op.requestHeaderList.Add('if-match', req.IfMatch);
  op.requestHeaderList.Add('if-none-match', req.IfNoneMatch);
  if (req.IfModifiedSince <> 0) then
    op.requestHeaderList.Add('if-modified-since', DateTimeToXMLDateTimeTimeZoneString(req.IfModifiedSince, TimeZoneBias));
  op.requestHeaderList.Add('if-none-exist', req.IfNoneExist);
  if req.provenance <> nil then
    op.requestHeaderList.Add('X-Provenance', ComposeJson(FServerContext.ValidatorContext, req.provenance));
  op.url := req.url;
end;

procedure TFhirWebServer.ReturnDiagnostics(AContext: TIdContext; request: TIdHTTPRequestInfo; response: TIdHTTPResponseInfo; ssl, secure: boolean;
  path: String);
var
  vars: TDictionary<String, String>;
begin
  vars := TDictionary<String, String>.Create;
  try
    vars.Add('status.db', FormatTextToHTML(KDBManagers.dump));
    vars.Add('status.locks', FormatTextToHTML(DumpLocks));
    vars.Add('status.thread.maintenance', ServerContext.TerminologyServer.MaintenanceThreadStatus);
    vars.Add('status.thread.subscriptions', ServerContext.TerminologyServer.SubscriptionThreadStatus);
    vars.Add('status.thread.email', ServerContext.TerminologyServer.EmailThreadStatus);
    vars.Add('status.sessions', ServerContext.SessionManager.DumpSessions);
    vars.Add('status.web', WebDump);
    vars.Add('status.tx', ServerContext.TerminologyServer.Summary);
    vars.Add('status.web-total-count', inttostr(FTotalCount));
    vars.Add('status.web-rest-count', inttostr(FRestCount));
    vars.Add('status.web-total-time', inttostr(FTotalTime));
    vars.Add('status.web-rest-time', inttostr(FRestTime));
{$IFDEF MSWINDOWS}
    vars.Add('status.cds.client', inttostr(FPatientHooks.Count));
{$ENDIF}
    vars.Add('status.run-time', DescribePeriod((GetTickCount - FStartTime) * DATETIME_MILLISECOND_ONE));
    vars.Add('status.run-time.ms', inttostr(GetTickCount - FStartTime));
    ReturnProcessedFile(request, response, nil, 'Diagnostics', FSourceProvider.AltFile('/diagnostics.html', FBasePath), false, vars);
  finally
    vars.Free;
  end;
end;

procedure TFhirWebServer.ReturnProcessedFile(request : TIdHTTPRequestInfo; response: TIdHTTPResponseInfo; Session: TFHIRSession; path: String; secure: boolean; variables: TDictionary<String, String> = nil);
begin
  ReturnProcessedFile(request, response, Session, path, path, secure, variables);
end;

procedure TFhirWebServer.RunPostHandler(request : TIdHTTPRequestInfo; response: TIdHTTPResponseInfo; Session: TFHIRSession; claimed, actual: String; secure: boolean);
var
  handler : TFHIRServerPostHandler;
  params : TParseMap;
  variables: TDictionary<String, String>;
  s : string;
begin
  params := TParseMap.create(request.UnparsedParams);
  try
    s := params.GetVar('handler');
  {$IFDEF FHIR3}
    if s = 'coverage' then
      handler := TFHIRServerCoveragePostHandler.Create
    else {$ENDIF}
      raise Exception.Create('Unknown Handler');
    try
      handler.secure := secure;
      handler.params := params.Link;
      handler.context := ServerContext.Link;
      handler.session := Session.Link;
      variables := handler.execute;
      try
        ReturnProcessedFile(request, response, session, claimed, actual, secure, variables);
      finally
        variables.Free;
      end;
    finally
      handler.Free;
    end;
  finally
    params.Free;
  end;
end;

procedure TFhirWebServer.ReturnProcessedFile(request : TIdHTTPRequestInfo; response: TIdHTTPResponseInfo; Session: TFHIRSession; claimed, actual: String; secure: boolean; variables: TDictionary<String, String> = nil);
var
  s, n, p, v, t: String;
begin
  logt('script: ' + claimed);

  s := FSourceProvider.getSource(actual);
  // actions....
  if s.Contains('<!--[%clientregistration%]-->') then
  begin
    s := s.Replace('<!--[%clientregistration%]-->', processRegistration(request, session), [rfReplaceAll]);
  end;
  s := s.Replace('[%id%]', FName, [rfReplaceAll]);
  s := s.Replace('[%specurl%]', FHIR_SPEC_URL, [rfReplaceAll]);
  s := s.Replace('[%ver%]', FHIR_GENERATED_VERSION, [rfReplaceAll]);
  s := s.Replace('[%path%]', FBasePath, [rfReplaceAll]);
  s := s.Replace('[%spath%]', FSecurePath, [rfReplaceAll]);
  s := s.Replace('[%web%]', WebDesc, [rfReplaceAll]);
  s := s.Replace('[%admin%]', FAdminEmail, [rfReplaceAll]);
  if (Session = nil) then
    s := s.Replace('[%logout%]', 'User: [n/a]', [rfReplaceAll])
  else
    s := s.Replace('[%logout%]', '|&nbsp;User: ' + Session.SessionName + '&nbsp; <a href="/closed/logout" title="Log Out"><img src="/logout.png"></a>  &nbsp;',
      [rfReplaceAll]);
  if FStatedPort = 80 then
    s := s.Replace('[%host%]', FHost, [rfReplaceAll])
  else
    s := s.Replace('[%host%]', FHost + ':' + inttostr(FStatedPort), [rfReplaceAll]);
  if (Session <> nil) and Session.canGetUser and (Session.User <> nil) then
    s := s.Replace('[%jwt%]', Session.JWTPacked, [rfReplaceAll])
  else
    s := s.Replace('[%jwt%]', 'JWT not available', [rfReplaceAll]);

  if FStatedSSLPort = 443 then
    s := s.Replace('[%securehost%]', FHost, [rfReplaceAll])
  else
    s := s.Replace('[%securehost%]', FHost + ':' + inttostr(FStatedSSLPort), [rfReplaceAll]);
//  if s.Contains('[%fitbit-redirect%]') then
//    s := s.Replace('[%fitbit-redirect%]', FitBitInitiate(FAuthServer.ini.ReadString(voVersioningNotApplicable, 'fitbit', 'secret', ''), // secret,
//      FAuthServer.ini.ReadString(voVersioningNotApplicable, 'fitbit', 'key', ''), // key
//      NewGuidId, // nonce
//      'https://local.healthintersections.com.au:961/closed/_web/fitbit.html')
//      // callback
//      , [rfReplaceAll]);

  s := s.Replace('[%endpoints%]', EndPointDesc(secure), [rfReplaceAll]);
  if variables <> nil then
    for n in variables.Keys do
      s := s.Replace('[%' + n + '%]', variables[n], [rfReplaceAll]);

  while s.contains('[%options-reference') do
  begin
    StringSplit(s, '[%options-reference', p, v);
    StringSplit(v, '%]', v, t);
    v := getReferencesByType(v);
    s := p+v+t;
  end;

  response.Expires := Now + 1;
  response.ContentStream := TBytesStream.Create(TEncoding.UTF8.GetBytes(s));
  response.FreeContentStream := true;
  response.contentType := 'text/html; charset=UTF-8';
end;

procedure TFhirWebServer.ReturnSpecFile(response: TIdHTTPResponseInfo; stated, path: String; secure : boolean);
var
  src : String;
begin
  logt('file: ' + stated);
  if not secure and path.EndsWith('.html') then
  begin
    src := FSourceProvider.getSource(path);
    if src.Contains('<!--[%requires-secure=true%]-->') then
    begin
      response.Expires := Now + 1;
      response.Redirect(ServerContext.FormalURLSecure+stated);
      exit;
    end;
  end;

  response.Expires := Now + 1;
  response.ContentStream := FSourceProvider.asStream(path);
  response.FreeContentStream := true;
  response.contentType := GetMimeTypeForExt(ExtractFileExt(path));
end;

procedure TFhirWebServer.ReverseProxy(proxy: TReverseProxyInfo; AContext: TIdContext; request: TIdHTTPRequestInfo; Session: TFHIRSession;
  response: TIdHTTPResponseInfo; secure: boolean);
var
  client: TReverseClient;
begin
  client := TReverseClient.Create;
  try
    client.proxy := proxy.link;
    client.Context := AContext;
    client.request := request;
    client.response := response;
    if secure then
      client.SecureToken := FSecureToken;
    client.Execute;
  finally
    client.Free;
  end;
end;

// procedure TFhirWebServer.DoSendFHIR(iMsgKey, SrcID: Integer; request: TFHIRRequest; response: TFHIRResponse);
// var
// client : TFhirHTTPClient;
// begin
// client := TFhirHTTPClient.create(FBaseURL, false);
// try
// FClientLock.Lock('MakeClient');
// Try
// FClients.Add(client);
// Finally
// FClientLock.Unlock;
// End;
// try
// if (request.CommandType = fcmdUpdate) and (request.id = '') then
// request.id := 'test';
//
// client.doRequest(request, response);
// finally
// FClientLock.Lock('CloseClient');
// Try
// FClients.Remove(client);
// Finally
// FClientLock.Unlock;
// End;
// end;
// finally
// client.free;
// end;
// end;
//

{$IFDEF MSWINDOWS}

function TFhirWebServer.transform1(resource: TFhirResource; lang, xslt: String; saveOnly: boolean): string;
var
  xml: TFHIRXMLComposer;
  msx: TMsXmlParser;
  b: TBytesStream;
  v: variant;
  doc, src: IXMLDOMDocument2;
  xform: IXSLTemplate;
  proc: IXSLProcessor;
  url: String;
begin
  // result := transform2(resource, lang, xslt);
  // exit;

  b := TBytesStream.Create;
  try
    xml := TFHIRXMLComposer.Create(FServerContext.ValidatorContext.link, OutputStyleNormal, lang);
    try
      xml.Compose(b, resource);
    finally
      xml.Free;
    end;
    b.Position := 0;
    msx := TMsXmlParser.Create;
    try
      doc := msx.Parse(b);
    finally
      msx.Free;
    end;
  finally
    b.Free;
  end;
  logt(doc.documentElement.namespaceURI + ', ' + doc.documentElement.nodeName);

  v := CreateOLEObject('MSXML2.FreeThreadedDOMDocument.6.0');
  src := IUnknown(TVarData(v).VDispatch) as IXMLDOMDocument2;
  src.async := false;
  src.resolveExternals := false;
  src.validateOnParse := false;
  src.setProperty('AllowDocumentFunction', true);
  if not src.loadXML(FSourceProvider.getSource(xslt)) then
    raise exception.Create('unable to parse XSLT: ' + src.parseError.reason);

  v := CreateOLEObject('MSXML2.XSLTemplate.6.0');
  xform := IUnknown(TVarData(v).VDispatch) as IXSLTemplate;
  xform.stylesheet := src;

  proc := xform.createProcessor;
  proc.Input := doc;
  proc.addParameter('useMicrosoft', 'true', '');

  if FStatedPort <> 0 then
    url := 'http://' + FHost + ':' + inttostr(FStatedPort)
  else
    url := 'https://' + FHost + ':' + inttostr(FStatedSSLPort);

  if saveOnly then
    proc.addParameter('saveOnly', 'true', '');

  proc.addParameter('expansionServer', url + FBasePath, '');
  proc.addParameter('iconPath', url, '');
  proc.addParameter('jQueryPath', url + '/js', '');

  proc.Transform;
  result := proc.Output;
end;
{$ENDIF}

{ TFHIRWebServerClientInfo }

destructor TFHIRWebServerClientInfo.Destroy;
begin
  FSession.Free;
  inherited;
end;

procedure TFHIRWebServerClientInfo.SetSession(const Value: TFHIRSession);
begin
  FSession.Free;
  FSession := Value;
end;

{$IFDEF MSWINDOWS}
{ TFHIRWebServerPatientViewContext }

constructor TFHIRWebServerPatientViewContext.Create;
begin
  inherited;
  FCards := TFslList<TCDSHookCard>.Create;
  FErrors := TStringList.Create;
end;

destructor TFHIRWebServerPatientViewContext.Destroy;
begin
  FErrors.Free;
  FCards.Free;
  FManager.Free;
  inherited;
end;

procedure TFHIRWebServerPatientViewContext.SetManager(const Value: TCDSHooksManager);
begin
  FManager.Free;
  FManager := Value;
end;
{$ENDIF}
{ TFhirServerMaintenanceThread }

constructor TFhirServerMaintenanceThread.Create(server: TFhirWebServer);
begin
  FreeOnTerminate := true;
  FServer := server;
  FLastSweep := Now;
  inherited Create;
end;

procedure TFhirServerMaintenanceThread.Execute;
begin
  SetThreadName('Server Maintenance Thread');
  logt('Starting TFhirServerMaintenanceThread');
  try
    FServer.ServerContext.TerminologyServer.MaintenanceThreadStatus := 'starting';
{$IFDEF MSWINDOWS}
    CoInitialize(nil);
{$ENDIF}
    GJsHost := TJsHost.Create(FServer.FIni.ReadString(voMaybeVersioned, 'Javascript', 'path', ''));
    GJsHost.registry := FServer.ServerContext.EventScriptRegistry.Link;

    repeat
      FServer.ServerContext.TerminologyServer.MaintenanceThreadStatus := 'sleeping';
      sleep(1000);
      if not terminated and (FLastSweep < Now - (DATETIME_SECOND_ONE * 5)) then
      begin
        try
          FServer.ServerContext.TerminologyServer.MaintenanceThreadStatus := 'Sweeping Sessions';
          FServer.FServerContext.Storage.Sweep;
          if not FServer.ServerContext.ForLoad then
            FServer.FGoogle.commit;
        except
        end;
        FLastSweep := Now;
      end;
      if (FServer <>nil) and (FServer.ServerContext <> nil) and (FServer.ServerContext.ForLoad) then
      if not FServer.ServerContext.ForLoad then
      begin
        if (not terminated) then
          try
            FServer.ServerContext.TerminologyServer.MaintenanceThreadStatus := 'Building Indexes';
            FServer.FServerContext.TerminologyServer.BuildIndexes(false);
          except
          end;
      end;
        if (not terminated) then
          try
            FServer.ServerContext.TerminologyServer.MaintenanceThreadStatus := 'Processing Observations';
             FServer.FServerContext.Storage.ProcessObservations;
          except
          end;
        if (not terminated) then
          try
            FServer.ServerContext.TerminologyServer.MaintenanceThreadStatus := 'Checking Async Tasks';
            FServer.CheckAsyncTasks;
          except
          end;
    until terminated;
    try
      FServer.ServerContext.TerminologyServer.MaintenanceThreadStatus := 'dead';
    except
    end;
    try
      FServer.FMaintenanceThread := nil;
    except
    end;
    GJsHost.Free;
    GJsHost := nil;


{$IFDEF MSWINDOWS}
    CoUninitialize;
{$ENDIF}
    logt('Ending TFhirServerMaintenanceThread');
  except
    logt('Failing TFhirServerMaintenanceThread');
  end;
  SetThreadName('');
end;

{ TFhirServerSubscriptionThread }

constructor TFhirServerSubscriptionThread.Create(server: TFhirWebServer);
begin
  FreeOnTerminate := true;
  FServer := server;
  inherited Create;
end;

procedure TFhirServerSubscriptionThread.Execute;
begin
  SetThreadName('Server Subscription Thread');
  GJsHost := TJsHost.Create(FServer.FIni.ReadString(voMaybeVersioned, 'Javascript', 'path', ''));
  GJsHost.registry := FServer.ServerContext.EventScriptRegistry.Link;
  logt('Starting TFhirServerSubscriptionThread');
  try
    FServer.ServerContext.TerminologyServer.SubscriptionThreadStatus := 'starting';
    repeat
      FServer.ServerContext.TerminologyServer.SubscriptionThreadStatus := 'sleeping';
      sleep(1000);
      if FServer.FActive then
      begin
        FServer.ServerContext.TerminologyServer.SubscriptionThreadStatus := 'processing subscriptions';
        FServer.FServerContext.Storage.ProcessSubscriptions;
      end;
    until terminated;
    try
      FServer.ServerContext.TerminologyServer.SubscriptionThreadStatus := 'dead';
    except
    end;
    try
      FServer.FSubscriptionThread := nil;
    except
    end;
    logt('Ending TFhirServerSubscriptionThread');
  except
    logt('Failing TFhirServerSubscriptionThread');
  end;
  GJsHost.Free;
  GJsHost := nil;
  SetThreadName('');
end;

{ TFhirServerEmailThread }

constructor TFhirServerEmailThread.Create(server: TFhirWebServer);
begin
  FreeOnTerminate := true;
  FServer := server;
  inherited Create;
end;

procedure TFhirServerEmailThread.Execute;
var
  i: integer;
begin
  SetThreadName('Server Email Thread');
  GJsHost := TJsHost.Create(FServer.FIni.ReadString(voMaybeVersioned, 'Javascript', 'path', ''));
  GJsHost.registry := FServer.ServerContext.EventScriptRegistry.Link;
  logt('Starting TFhirServerEmailThread');
  try
    FServer.ServerContext.TerminologyServer.EmailThreadStatus := 'starting';
    repeat
      FServer.ServerContext.TerminologyServer.EmailThreadStatus := 'sleeping';
      i := 0;
      while not terminated and (i < 60) do
      begin
        sleep(1000);
        inc(i);
      end;
      if FServer.FActive and not terminated then
      begin
        FServer.ServerContext.TerminologyServer.EmailThreadStatus := 'processing Emails';
        FServer.FServerContext.Storage.ProcessEmails;
      end;
    until terminated;
    try
      FServer.ServerContext.TerminologyServer.EmailThreadStatus := 'dead';
    except
    end;
    try
      FServer.FEmailThread := nil;
    except
    end;
    logt('Ending TFhirServerEmailThread');
  except
    logt('Failing TFhirServerEmailThread');
  end;
  GJsHost.Free;
  GJsHost := nil;
  SetThreadName('');
end;

{ TAsyncTaskThread }

procedure TAsyncTaskThread.callback(IntParam: Integer; StrParam: String);
begin
  status(atsProcessing, StrParam);
end;

constructor TAsyncTaskThread.Create;
begin
  inherited Create(true); // suspended
end;

destructor TAsyncTaskThread.Destroy;
begin
  Files.free;
  FRequest.Free;
  FServer.Free;
  FBundle.Free;
  inherited;
end;

procedure TAsyncTaskThread.details;
begin
  if FBundle <> nil then
    FServer.serverContext.Storage.setAsyncTaskDetails(key, {$IFDEF FHIR4}Fbundle.timestamp{$ELSE}TDateTimeEx.makeUTC{$ENDIF}, Fbundle.Links['self']);
end;

procedure TAsyncTaskThread.doGetBundleBuilder(request : TFHIRRequest; context: TFHIRResponse; aType: TFhirBundleTypeEnum; out builder: TFhirBundleBuilder);
begin
  FBundle := TFHIRBundle.create(aType);
  if context.Format = ffNDJson then
  begin
    files := TFslMap<TFslFile>.create;
    builder := TFHIRBundleBuilderNDJson.Create(FBundle.link, IncludeTrailingPathDelimiter(FServer.ServerContext.TaskFolder)+'task-'+inttostr(FKey), files.link)
  end
  else
    builder := TFHIRBundleBuilderSimple.Create(FBundle.link);
end;

procedure TAsyncTaskThread.Execute;
var
  response : TFHIRResponse;
  op: TFHIROperationEngine;
  t: cardinal;
  us, cs: String;
  ctxt : TOperationContext;
begin
  SetThreadName('Server Async Thread');
  GJsHost := TJsHost.Create(FServer.FIni.ReadString(voMaybeVersioned, 'Javascript', 'path', ''));
  try
    GJsHost.registry := FServer.ServerContext.EventScriptRegistry.Link;
    status(atsWaiting, 'Waiting to start');
    sleep(100);
    response := TFHIRResponse.Create;
    try
      response.format := FFormat;
      response.OnCreateBuilder := doGetBundleBuilder;

      t := GetTickCount;
      if request.Session = nil then // during OAuth only
        us := 'user=(in-oauth)'
      else
        us := 'user=' + request.Session.UserName;
      if request.CommandType = fcmdOperation then
        cs := '$' + request.OperationName
      else
        cs := 'cmd=' + CODES_TFHIRCommandType[request.CommandType];
      status(atsProcessing, 'Processing');
      logt('Start Task ('+inttostr(key)+'): ' + cs + ', type=' + request.ResourceName + ', id=' + request.id + ', ' + us + ', params=' + request.Parameters.Source);
      op := FServer.ServerContext.Storage.createOperationContext(request.lang);
      try
        op.OnPopulateConformance := FServer.PopulateConformance;
        ctxt := TOperationContext.create(false, callback, 'starting');
        try
          op.Execute(ctxt, request, response);
        finally
          ctxt.Free;
        end;
        FServer.ServerContext.Storage.yield(op, nil);
      except
        on e: exception do
        begin
          FServer.ServerContext.Storage.yield(op, e);
          raise;
        end;
      end;
      details;
      saveOutcome(response);
      status(atsComplete, 'Complete');
      t := GetTickCount - t;
      logt('Finish Task ('+inttostr(key)+'): ' + cs + ', type=' + request.ResourceName + ', id=' + request.id + ', ' + us + ', params=' + request.Parameters.Source + '. rt = ' + inttostr(t)+'ms');
    finally
      response.Free;
    end;
  except
    on e : exception do
    begin
      logt('Error Task ('+inttostr(key)+'): ' + cs + ', type=' + request.ResourceName + ', id=' + request.id + ', ' + us + ', params=' + request.Parameters.Source + '. rt = ' + inttostr(t)+'ms: '+e.Message);
      status(atsError, e.Message);
    end;
  end;
  FServer.FLock.Lock;
  try
    FServer.FThreads.Remove(self);
  finally
    FServer.FLock.Unlock;
  end;
  FreeOnTerminate := true;
  GJsHost.Free;
  GJsHost := nil;
  SetThreadName('');
end;

procedure TAsyncTaskThread.kill;
begin
  TerminateThread(ThreadHandle, 1);
end;

procedure TAsyncTaskThread.saveOutcome;
var
  names : TStringList;
  f : TFileStream;
  n : String;
begin
  names := TStringList.Create;
  try
    if files = nil then
    begin
      names.Add('content');
      f := TFileStream.Create(Path([FServer.ServerContext.TaskFolder, 'task-'+inttostr(key)+'-content'+EXT_WEB_TFHIRFormat[format]]), fmCreate);
      try
        if fFormat = ffNDJson then
          resourceToStream(response.Resource, f, ffJson, OutputStyleNormal)
        else
          resourceToStream(response.Resource, f, FFormat, OutputStyleNormal);
      finally
        f.Free;
      end;
    end
    else
    begin
      for n in files.Keys do
        names.Add(n);
      files.Clear;
    end;
    FServer.ServerContext.Storage.MarkTaskForDownload(key, names);
  finally
    names.Free;
  end;
end;

procedure TAsyncTaskThread.SetRequest(const Value: TFHIRRequest);
begin
  FRequest.Free;
  FRequest := Value;
end;

procedure TAsyncTaskThread.SetServer(const Value: TFhirWebServer);
begin
  FServer.Free;
  FServer := Value;
end;

procedure TAsyncTaskThread.status(status: TAsyncTaskStatus; message: String);
begin
  FServer.serverContext.Storage.updateAsyncTaskStatus(key, status, message);
end;

Initialization
  IdSSLOpenSSLHeaders.Load;
End.<|MERGE_RESOLUTION|>--- conflicted
+++ resolved
@@ -1330,13 +1330,7 @@
     logResponse(id, response);
     t := GetTickCount - t;
     logt(id+' http: '+request.RawHTTPCommand+' from '+AContext.Binding.PeerIP+' => '+inttostr(response.ResponseNo)+' in '+inttostr(t)+'ms . mem= '+MemoryStatus);
-<<<<<<< HEAD
     response.CloseConnection := true;
-=======
-//JCT3: This brings more leaks
-//    response.CloseConnection := false;
-// why is it there?
->>>>>>> 3564e5f9
   finally
     MarkExit(AContext);
     SetThreadName('');
@@ -1652,7 +1646,6 @@
         end
         else
           oStream := TStringStream.Create(request.UnparsedParams);
-//JCT:4: until here only ostream could leak, so i found that the try...finalize loops were shifted.
 
         try
           oResponse := TFHIRResponse.Create;
@@ -1773,9 +1766,8 @@
                         ProcessAsyncRequest(Context, oRequest, oResponse)
                       else
                         ProcessRequest(Context, oRequest, oResponse);
-//JCT:4: Context is freed but should be on an outer statement.
                     finally
-//JCT:4: Let's remove from here                     Context.Free;
+                      Context.Free;
                     end;
                   except
                     on e: EAbort do
@@ -1792,8 +1784,6 @@
                       raise;
                     end;
                   end;
-//JCT:4: Let's try freeing Context here
-                  Context.Free;
                   cacheResponse(response, oResponse.CacheControl);
                   RecordExchange(oRequest, oResponse);
                   ProcessOutput(oRequest, oResponse, request, response, relativeReferenceAdjustment, style, request.AcceptEncoding.Contains('gzip'));
@@ -1827,24 +1817,15 @@
                 end;
               end;
             finally
-//JCT:4: Take this from here
-//             oRequest.Free;
+              oRequest.Free;
             end;
           Finally
-//JCT:4: Put it here
-              oRequest.Free;
-//JCT:4: Take this from here
-//            oResponse.Free;
+            oResponse.Free;
           End;
         finally
-//JCT:4: Put it here
-            oResponse.Free;
-//JCT:4: Take this from here
-//          oStream.Free;
+          oStream.Free;
         end;
       finally
-//JCT:4: Put it here
-          oStream.Free;
         form.Free;
       end;
     except
