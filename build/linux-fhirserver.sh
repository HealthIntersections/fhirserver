--- conflicted
+++ resolved
@@ -10,13 +10,10 @@
 
 echo compile libraries
 
-<<<<<<< HEAD
-=======
 echo "## compile packages/fhir_fsl.lpk"
 $BUILD/tools/lazarus/lazbuild packages/fhir_fsl.lpk -q -q
 
 echo "## compile packages/fcomp.lpk"
->>>>>>> 70c98e55
 $BUILD/tools/lazarus/lazbuild packages/fcomp.lpk -q -q
 
 echo "## compile packages/fhir.lpk"
