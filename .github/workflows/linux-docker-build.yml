--- conflicted
+++ resolved
@@ -72,15 +72,6 @@
           -v ~/terminology:/terminology \
           -v ~/test-settings.ini:/work/fhirserver/exec/64/test-settings.ini \
           fhirserver -tests
-<<<<<<< HEAD
-    -
-      name: Login to Docker Hub
-      uses: docker/login-action@v2
-      with:
-        username: ${{ secrets.DOCKERHUB_USERNAME }}
-        password: ${{ secrets.DOCKERHUB_TOKEN }}
-=======
->>>>>>> 9c4113f3
 
     - name: Tag and push Docker image
       run: |
