FROM ubuntu:20.04 as builder

ENV DEBIAN_FRONTEND=noninteractive

<<<<<<< HEAD
RUN apt update && apt install -y wget git unixodbc-dev libgtk2.0-dev xvfb sqlite3 libsqlite3-dev
=======
RUN apt update && apt install -y wget git unixodbc-dev libgtk2.0-dev xvfb sqlite3 && \
    cd /tmp && \
    wget https://dev.mysql.com/get/Downloads/Connector-ODBC/8.0/mysql-connector-odbc-8.0.26-linux-glibc2.12-x86-64bit.tar.gz && \
    tar -xzvf mysql-connector-odbc-8.0.26-linux-glibc2.12-x86-64bit.tar.gz && \
    cp -r mysql-connector-odbc-8.0.26-linux-glibc2.12-x86-64bit/lib/* /usr/local/lib && \
    cp -r mysql-connector-odbc-8.0.26-linux-glibc2.12-x86-64bit/bin/* /usr/local/bin && \
    rm -rf mysql-connector-odbc-8.0.26-linux-glibc2.12-x86-64bit  && \
    rm -rf mysql-connector-odbc-8.0.26-linux-glibc2.12-x86-64bit.tar.gz && \
    myodbc-installer -a -d -n "MySQL ODBC 8.0 Driver" -t "Driver=/usr/local/lib/libmyodbc8w.so" && \
    myodbc-installer -a -d -n "MySQL ODBC 8.0" -t "Driver=/usr/local/lib/libmyodbc8a.so"
>>>>>>> b63608b6

COPY build/linux-toolchain.sh build/unix-libraries.sh /work/bootstrap/
RUN /work/bootstrap/linux-toolchain.sh /work/bootstrap
RUN /work/bootstrap/unix-libraries.sh /work/bootstrap

WORKDIR /work/fhirserver
COPY . /work/fhirserver

RUN cp exec/pack/linux/*.so /usr/lib/
RUN /work/fhirserver/build/linux-fhirserver.sh /work/bootstrap

ENV DISPLAY :99
ENV PORT 80
ENV TERMINOLOGY_CACHE /terminology
VOLUME /terminology

RUN printf '#!/bin/bash \n\
Xvfb  :99 -screen 0 1024x768x8 -nolisten tcp & \n\
echo "[web]" > /work/fhirserver/exec/64/web.ini; \n\
echo "http=${PORT}" >> /work/fhirserver/exec/64/web.ini; \n\
/work/fhirserver/exec/64/fhirserver $(eval echo "$@")'> /bin/entrypoint.sh && \
chmod +x /bin/entrypoint.sh

ENTRYPOINT ["/bin/entrypoint.sh"]

CMD ["-cmd",  "exec",  "-cfg", "http://tx.fhir.org/config", "-version",  "4", "-local", "$TERMINOLOGY_CACHE"]<|MERGE_RESOLUTION|>--- conflicted
+++ resolved
@@ -2,10 +2,7 @@
 
 ENV DEBIAN_FRONTEND=noninteractive
 
-<<<<<<< HEAD
-RUN apt update && apt install -y wget git unixodbc-dev libgtk2.0-dev xvfb sqlite3 libsqlite3-dev
-=======
-RUN apt update && apt install -y wget git unixodbc-dev libgtk2.0-dev xvfb sqlite3 && \
+RUN apt update && apt install -y wget git unixodbc-dev libgtk2.0-dev xvfb sqlite3 libsqlite3-dev && \
     cd /tmp && \
     wget https://dev.mysql.com/get/Downloads/Connector-ODBC/8.0/mysql-connector-odbc-8.0.26-linux-glibc2.12-x86-64bit.tar.gz && \
     tar -xzvf mysql-connector-odbc-8.0.26-linux-glibc2.12-x86-64bit.tar.gz && \
@@ -15,7 +12,6 @@
     rm -rf mysql-connector-odbc-8.0.26-linux-glibc2.12-x86-64bit.tar.gz && \
     myodbc-installer -a -d -n "MySQL ODBC 8.0 Driver" -t "Driver=/usr/local/lib/libmyodbc8w.so" && \
     myodbc-installer -a -d -n "MySQL ODBC 8.0" -t "Driver=/usr/local/lib/libmyodbc8a.so"
->>>>>>> b63608b6
 
 COPY build/linux-toolchain.sh build/unix-libraries.sh /work/bootstrap/
 RUN /work/bootstrap/linux-toolchain.sh /work/bootstrap
