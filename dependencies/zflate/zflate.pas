--- conflicted
+++ resolved
@@ -79,11 +79,7 @@
 
 var
   zchunkmaxsize: dword = 1024*128; //128 KB default max chunk size
-<<<<<<< HEAD
-  zbuffersize: dword = 1024*1024*16; //4 MB default buffer size
-=======
   zbuffersize: dword = 1024*1024*16; //16 MB default buffer size
->>>>>>> 9b89c52c
 
 threadvar
   zlasterror: integer;
