--- conflicted
+++ resolved
@@ -1,10 +1,6 @@
 ## Change Notes:
 
-<<<<<<< HEAD
 * update to support inactive codes in RxNorm
-=======
-* 
->>>>>>> 1af18d15
 
 ## Conformance Notes:
 
