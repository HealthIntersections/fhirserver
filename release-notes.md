<<<<<<< HEAD
## Change Notes for 3.7.8:

* Test new release pipeline for windows
=======
## Change Notes for {ver}:

* 
>>>>>>> c014e82f

## Conformance Notes:

* <|MERGE_RESOLUTION|>--- conflicted
+++ resolved
@@ -1,12 +1,6 @@
-<<<<<<< HEAD
 ## Change Notes for 3.7.8:
 
 * Test new release pipeline for windows
-=======
-## Change Notes for {ver}:
-
-* 
->>>>>>> c014e82f
 
 ## Conformance Notes:
 
