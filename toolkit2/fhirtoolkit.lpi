--- conflicted
+++ resolved
@@ -1,929 +1,926 @@
-<?xml version="1.0" encoding="UTF-8"?>
-<CONFIG>
-  <ProjectOptions>
-    <Version Value="12"/>
-    <PathDelim Value="\"/>
-    <General>
-      <SessionStorage Value="InProjectDir"/>
-      <Title Value="FHIRToolkit"/>
-      <Scaled Value="True"/>
-      <ResourceType Value="res"/>
-      <UseXPManifest Value="True"/>
-      <XPManifest>
-        <DpiAware Value="True"/>
-      </XPManifest>
-      <Icon Value="0"/>
-    </General>
-    <VersionInfo>
-      <UseVersionInfo Value="True"/>
-      <MajorVersionNr Value="3"/>
-<<<<<<< HEAD
-=======
-      <RevisionNr Value="8"/>
->>>>>>> 39f73462
-      <MinorVersionNr Value="1"/>
-      <RevisionNr Value="7"/>
-    </VersionInfo>
-    <BuildModes>
-      <Item Name="default" Default="True"/>
-      <Item Name="win64">
-        <MacroValues Count="1">
-          <Macro4 Name="LCLWidgetType" Value="win32"/>
-        </MacroValues>
-        <CompilerOptions>
-          <Version Value="11"/>
-          <PathDelim Value="\"/>
-          <Target>
-            <Filename Value="..\exec\64\FHIRToolkit"/>
-          </Target>
-          <SearchPaths>
-            <IncludeFiles Value="$(ProjOutDir);..\library"/>
-            <Libraries Value="..\dependencies\openssl\$(TargetOS)-$(TargetCPU)"/>
-            <OtherUnitFiles Value="editors;stores;views;frames;dialogs;tasks;..\ipsmanager\forms;..\ipsmanager\views;..\dependencies\FMM"/>
-            <UnitOutputDirectory Value="lib\$(TargetCPU)-$(TargetOS)"/>
-          </SearchPaths>
-          <Parsing>
-            <SyntaxOptions>
-              <SyntaxMode Value="Delphi"/>
-              <IncludeAssertionCode Value="True"/>
-            </SyntaxOptions>
-          </Parsing>
-          <CodeGeneration>
-            <Checks>
-              <IOChecks Value="True"/>
-              <RangeChecks Value="True"/>
-              <OverflowChecks Value="True"/>
-              <StackChecks Value="True"/>
-            </Checks>
-            <VerifyObjMethodCallValidity Value="True"/>
-            <TargetCPU Value="x86_64"/>
-            <TargetOS Value="win64"/>
-            <Optimizations>
-              <OptimizationLevel Value="0"/>
-            </Optimizations>
-          </CodeGeneration>
-          <Linking>
-            <Debugging>
-              <DebugInfoType Value="dsDwarf2Set"/>
-            </Debugging>
-            <Options>
-              <Win32>
-                <GraphicApplication Value="True"/>
-              </Win32>
-            </Options>
-          </Linking>
-          <Other>
-            <CompilerMessages>
-              <IgnoredMessages idx5024="True"/>
-            </CompilerMessages>
-          </Other>
-        </CompilerOptions>
-      </Item>
-      <Item Name="linux">
-        <MacroValues Count="1">
-          <Macro3 Name="LCLWidgetType" Value="gtk2"/>
-        </MacroValues>
-        <CompilerOptions>
-          <Version Value="11"/>
-          <PathDelim Value="\"/>
-          <Target>
-            <Filename Value="..\exec\64\FHIRToolkit"/>
-          </Target>
-          <SearchPaths>
-            <IncludeFiles Value="$(ProjOutDir);..\library"/>
-            <Libraries Value="\usr\local\lib64\"/>
-            <OtherUnitFiles Value="editors;stores;views;frames;dialogs;tasks;..\ipsmanager\forms;..\ipsmanager\views"/>
-            <UnitOutputDirectory Value="lib\$(TargetCPU)-$(TargetOS)"/>
-          </SearchPaths>
-          <Parsing>
-            <SyntaxOptions>
-              <IncludeAssertionCode Value="True"/>
-            </SyntaxOptions>
-          </Parsing>
-          <CodeGeneration>
-            <Checks>
-              <IOChecks Value="True"/>
-              <RangeChecks Value="True"/>
-              <OverflowChecks Value="True"/>
-              <StackChecks Value="True"/>
-            </Checks>
-            <VerifyObjMethodCallValidity Value="True"/>
-            <TargetCPU Value="x86_64"/>
-            <TargetOS Value="linux"/>
-            <Optimizations>
-              <OptimizationLevel Value="0"/>
-            </Optimizations>
-          </CodeGeneration>
-          <Linking>
-            <Debugging>
-              <DebugInfoType Value="dsDwarf2Set"/>
-            </Debugging>
-            <Options>
-              <LinkerOptions Value="-R .\"/>
-              <Win32>
-                <GraphicApplication Value="True"/>
-              </Win32>
-            </Options>
-          </Linking>
-          <Other>
-            <CompilerMessages>
-              <IgnoredMessages idx5024="True"/>
-            </CompilerMessages>
-            <CustomOptions Value="-k--library-path=/usr/local/lib64 -k--library-path=/tmp/openssl/lib"/>
-          </Other>
-        </CompilerOptions>
-      </Item>
-      <Item Name="osx">
-        <MacroValues Count="1">
-          <Macro1 Name="LCLWidgetType" Value="cocoa"/>
-        </MacroValues>
-        <CompilerOptions>
-          <Version Value="11"/>
-          <PathDelim Value="\"/>
-          <Target>
-            <Filename Value="..\exec\64\FHIRToolkit"/>
-          </Target>
-          <SearchPaths>
-            <IncludeFiles Value="$(ProjOutDir);..\library"/>
-            <Libraries Value="..\dependencies\openssl\$(TargetOS)-$(TargetCPU)"/>
-            <OtherUnitFiles Value="editors;stores;views;frames;dialogs;tasks;..\ipsmanager\forms;..\ipsmanager\views"/>
-            <UnitOutputDirectory Value="lib\$(TargetCPU)-$(TargetOS)"/>
-          </SearchPaths>
-          <Parsing>
-            <SyntaxOptions>
-              <IncludeAssertionCode Value="True"/>
-            </SyntaxOptions>
-          </Parsing>
-          <CodeGeneration>
-            <Checks>
-              <IOChecks Value="True"/>
-              <RangeChecks Value="True"/>
-              <OverflowChecks Value="True"/>
-              <StackChecks Value="True"/>
-            </Checks>
-            <VerifyObjMethodCallValidity Value="True"/>
-            <TargetCPU Value="x86_64"/>
-            <TargetOS Value="darwin"/>
-            <Optimizations>
-              <OptimizationLevel Value="0"/>
-            </Optimizations>
-          </CodeGeneration>
-          <Linking>
-            <Debugging>
-              <DebugInfoType Value="dsDwarf2Set"/>
-            </Debugging>
-            <Options>
-              <Win32>
-                <GraphicApplication Value="True"/>
-              </Win32>
-            </Options>
-          </Linking>
-          <Other>
-            <CompilerMessages>
-              <IgnoredMessages idx5024="True"/>
-            </CompilerMessages>
-          </Other>
-        </CompilerOptions>
-      </Item>
-      <Item Name="osx-m1">
-        <MacroValues Count="1">
-          <Macro1 Name="LCLWidgetType" Value="cocoa"/>
-        </MacroValues>
-        <CompilerOptions>
-          <Version Value="11"/>
-          <PathDelim Value="\"/>
-          <Target>
-            <Filename Value="..\exec\64\FHIRToolkit"/>
-          </Target>
-          <SearchPaths>
-            <IncludeFiles Value="$(ProjOutDir);..\library"/>
-            <Libraries Value="..\dependencies\openssl\$(TargetOS)-$(TargetCPU)"/>
-            <OtherUnitFiles Value="editors;stores;views;frames;dialogs;tasks;..\ipsmanager\forms;..\ipsmanager\views"/>
-            <UnitOutputDirectory Value="lib\$(TargetCPU)-$(TargetOS)"/>
-          </SearchPaths>
-          <Parsing>
-            <SyntaxOptions>
-              <IncludeAssertionCode Value="True"/>
-            </SyntaxOptions>
-          </Parsing>
-          <CodeGeneration>
-            <Checks>
-              <IOChecks Value="True"/>
-              <RangeChecks Value="True"/>
-              <OverflowChecks Value="True"/>
-              <StackChecks Value="True"/>
-            </Checks>
-            <VerifyObjMethodCallValidity Value="True"/>
-            <TargetCPU Value="aarch64"/>
-            <TargetOS Value="darwin"/>
-            <Optimizations>
-              <OptimizationLevel Value="0"/>
-            </Optimizations>
-          </CodeGeneration>
-          <Linking>
-            <Debugging>
-              <DebugInfoType Value="dsDwarf3"/>
-              <UseExternalDbgSyms Value="True"/>
-            </Debugging>
-            <LinkSmart Value="True"/>
-            <Options>
-              <Win32>
-                <GraphicApplication Value="True"/>
-              </Win32>
-            </Options>
-          </Linking>
-          <Other>
-            <CompilerMessages>
-              <IgnoredMessages idx6058="True" idx5024="True"/>
-            </CompilerMessages>
-            <CustomOptions Value="-WM11.0
--XR/Applications/Xcode.app/Contents/Developer/Platforms/MacOSX.platform/Developer/SDKs/MacOSX.sdk
--gw2
--gw3"/>
-          </Other>
-        </CompilerOptions>
-      </Item>
-      <Item Name="win64-release">
-        <MacroValues Count="1">
-          <Macro4 Name="LCLWidgetType" Value="win32"/>
-        </MacroValues>
-        <CompilerOptions>
-          <Version Value="11"/>
-          <PathDelim Value="\"/>
-          <Target>
-            <Filename Value="..\exec\64\FHIRToolkit"/>
-          </Target>
-          <SearchPaths>
-            <IncludeFiles Value="$(ProjOutDir);..\library"/>
-            <Libraries Value="..\dependencies\openssl\$(TargetOS)-$(TargetCPU)"/>
-            <OtherUnitFiles Value="editors;stores;views;frames;dialogs;tasks;..\ipsmanager\forms;..\ipsmanager\views;..\dependencies\FMM"/>
-            <UnitOutputDirectory Value="lib\$(TargetCPU)-$(TargetOS)"/>
-          </SearchPaths>
-          <Parsing>
-            <SyntaxOptions>
-              <SyntaxMode Value="Delphi"/>
-            </SyntaxOptions>
-          </Parsing>
-          <CodeGeneration>
-            <TargetCPU Value="x86_64"/>
-            <TargetOS Value="win64"/>
-            <Optimizations>
-              <OptimizationLevel Value="3"/>
-            </Optimizations>
-          </CodeGeneration>
-          <Linking>
-            <Debugging>
-              <GenerateDebugInfo Value="False"/>
-              <DebugInfoType Value="dsDwarf2Set"/>
-            </Debugging>
-            <Options>
-              <Win32>
-                <GraphicApplication Value="True"/>
-              </Win32>
-            </Options>
-          </Linking>
-          <Other>
-            <Verbosity>
-              <ShowWarn Value="False"/>
-              <ShowNotes Value="False"/>
-              <ShowHints Value="False"/>
-            </Verbosity>
-            <CompilerMessages>
-              <IgnoredMessages idx5024="True"/>
-            </CompilerMessages>
-          </Other>
-        </CompilerOptions>
-      </Item>
-      <Item Name="osx-release">
-        <MacroValues Count="1">
-          <Macro1 Name="LCLWidgetType" Value="cocoa"/>
-        </MacroValues>
-        <CompilerOptions>
-          <Version Value="11"/>
-          <PathDelim Value="\"/>
-          <Target>
-            <Filename Value="..\exec\64\FHIRToolkit"/>
-          </Target>
-          <SearchPaths>
-            <IncludeFiles Value="$(ProjOutDir);..\library"/>
-            <Libraries Value="..\dependencies\openssl\$(TargetOS)-$(TargetCPU)"/>
-            <OtherUnitFiles Value="editors;stores;views;frames;dialogs;tasks;..\ipsmanager\forms;..\ipsmanager\views"/>
-            <UnitOutputDirectory Value="lib\$(TargetCPU)-$(TargetOS)"/>
-          </SearchPaths>
-          <CodeGeneration>
-            <TargetCPU Value="x86_64"/>
-            <TargetOS Value="darwin"/>
-            <Optimizations>
-              <OptimizationLevel Value="3"/>
-            </Optimizations>
-          </CodeGeneration>
-          <Linking>
-            <Debugging>
-              <GenerateDebugInfo Value="False"/>
-              <DebugInfoType Value="dsDwarf2Set"/>
-            </Debugging>
-            <Options>
-              <Win32>
-                <GraphicApplication Value="True"/>
-              </Win32>
-            </Options>
-          </Linking>
-          <Other>
-            <Verbosity>
-              <ShowWarn Value="False"/>
-              <ShowNotes Value="False"/>
-              <ShowHints Value="False"/>
-            </Verbosity>
-            <CompilerMessages>
-              <IgnoredMessages idx5024="True"/>
-            </CompilerMessages>
-          </Other>
-        </CompilerOptions>
-      </Item>
-      <Item Name="osx-m1-release">
-        <MacroValues Count="1">
-          <Macro1 Name="LCLWidgetType" Value="cocoa"/>
-        </MacroValues>
-        <CompilerOptions>
-          <Version Value="11"/>
-          <PathDelim Value="\"/>
-          <Target>
-            <Filename Value="..\exec\64\FHIRToolkit"/>
-          </Target>
-          <SearchPaths>
-            <IncludeFiles Value="$(ProjOutDir);..\library"/>
-            <Libraries Value="..\dependencies\openssl\$(TargetOS)-$(TargetCPU)"/>
-            <OtherUnitFiles Value="editors;stores;views;frames;dialogs;tasks;..\ipsmanager\forms;..\ipsmanager\views"/>
-            <UnitOutputDirectory Value="lib\$(TargetCPU)-$(TargetOS)"/>
-          </SearchPaths>
-          <CodeGeneration>
-            <TargetCPU Value="aarch64"/>
-            <TargetOS Value="darwin"/>
-            <Optimizations>
-              <OptimizationLevel Value="3"/>
-            </Optimizations>
-          </CodeGeneration>
-          <Linking>
-            <Debugging>
-              <GenerateDebugInfo Value="False"/>
-              <DebugInfoType Value="dsDwarf2Set"/>
-            </Debugging>
-            <Options>
-              <Win32>
-                <GraphicApplication Value="True"/>
-              </Win32>
-            </Options>
-          </Linking>
-          <Other>
-            <Verbosity>
-              <ShowWarn Value="False"/>
-              <ShowNotes Value="False"/>
-              <ShowHints Value="False"/>
-            </Verbosity>
-            <CompilerMessages>
-              <IgnoredMessages idx5024="True"/>
-            </CompilerMessages>
-          </Other>
-        </CompilerOptions>
-      </Item>
-      <Item Name="linux-release">
-        <MacroValues Count="1">
-          <Macro3 Name="LCLWidgetType" Value="gtk2"/>
-        </MacroValues>
-        <CompilerOptions>
-          <Version Value="11"/>
-          <PathDelim Value="\"/>
-          <Target>
-            <Filename Value="..\exec\64\FHIRToolkit"/>
-          </Target>
-          <SearchPaths>
-            <IncludeFiles Value="$(ProjOutDir);..\library"/>
-            <Libraries Value="\usr\local\lib64\"/>
-            <OtherUnitFiles Value="editors;stores;views;frames;dialogs;tasks;..\ipsmanager\forms;..\ipsmanager\views"/>
-            <UnitOutputDirectory Value="lib\$(TargetCPU)-$(TargetOS)"/>
-          </SearchPaths>
-          <CodeGeneration>
-            <TargetCPU Value="x86_64"/>
-            <TargetOS Value="linux"/>
-            <Optimizations>
-              <OptimizationLevel Value="3"/>
-            </Optimizations>
-          </CodeGeneration>
-          <Linking>
-            <Debugging>
-              <GenerateDebugInfo Value="False"/>
-              <DebugInfoType Value="dsDwarf2Set"/>
-            </Debugging>
-            <Options>
-              <LinkerOptions Value="-R .\"/>
-              <Win32>
-                <GraphicApplication Value="True"/>
-              </Win32>
-            </Options>
-          </Linking>
-          <Other>
-            <CompilerMessages>
-              <IgnoredMessages idx5024="True"/>
-            </CompilerMessages>
-            <CustomOptions Value="-k--library-path=/usr/local/lib64 -k--library-path=/tmp/openssl/lib"/>
-          </Other>
-        </CompilerOptions>
-      </Item>
-      <SharedMatrixOptions Count="4">
-        <Item1 ID="628482637663" Modes="OSX,osx-m1-release,osx-release,osx-m1" Type="IDEMacro" MacroName="LCLWidgetType" Value="cocoa"/>
-        <Item2 ID="759823959655" Type="IDEMacro" MacroName="LCLWidgetType" Value="gtk"/>
-        <Item3 ID="819787652127" Modes="linux,linux-release" Type="IDEMacro" MacroName="LCLWidgetType" Value="gtk2"/>
-        <Item4 ID="299328664200" Modes="win64-release,win64" Type="IDEMacro" MacroName="LCLWidgetType" Value="win32"/>
-      </SharedMatrixOptions>
-    </BuildModes>
-    <PublishOptions>
-      <Version Value="2"/>
-      <UseFileFilters Value="True"/>
-    </PublishOptions>
-    <RunParams>
-      <FormatVersion Value="2"/>
-    </RunParams>
-    <RequiredPackages>
-      <Item>
-        <PackageName Value="laz.virtualtreeview_package"/>
-      </Item>
-      <Item>
-        <PackageName Value="DateTimeCtrls"/>
-      </Item>
-      <Item>
-        <PackageName Value="Pdfium"/>
-      </Item>
-      <Item>
-        <PackageName Value="ZXing"/>
-      </Item>
-      <Item>
-        <PackageName Value="fhir5"/>
-      </Item>
-      <Item>
-        <PackageName Value="fhir2"/>
-      </Item>
-      <Item>
-        <PackageName Value="fhir_fsl"/>
-      </Item>
-      <Item>
-        <PackageName Value="fhir3"/>
-      </Item>
-      <Item>
-        <PackageName Value="fhir_fui"/>
-      </Item>
-      <Item>
-        <PackageName Value="fhir4"/>
-      </Item>
-      <Item>
-        <PackageName Value="fhir"/>
-      </Item>
-      <Item>
-        <PackageName Value="ExtraHighlighters"/>
-      </Item>
-      <Item>
-        <PackageName Value="FrameViewer09"/>
-      </Item>
-      <Item>
-        <PackageName Value="MarkdownEngine"/>
-      </Item>
-      <Item>
-        <PackageName Value="SynEdit"/>
-      </Item>
-      <Item>
-        <PackageName Value="LCL"/>
-      </Item>
-    </RequiredPackages>
-    <Units>
-      <Unit>
-        <Filename Value="fhirtoolkit.lpr"/>
-        <IsPartOfProject Value="True"/>
-      </Unit>
-      <Unit>
-        <Filename Value="frm_main.pas"/>
-        <IsPartOfProject Value="True"/>
-        <ComponentName Value="MainToolkitForm"/>
-        <HasResources Value="True"/>
-        <ResourceBaseClass Value="Form"/>
-      </Unit>
-      <Unit>
-        <Filename Value="editors\ftk_editor_md.pas"/>
-        <IsPartOfProject Value="True"/>
-      </Unit>
-      <Unit>
-        <Filename Value="stores\ftk_store_temp.pas"/>
-        <IsPartOfProject Value="True"/>
-      </Unit>
-      <Unit>
-        <Filename Value="frames\ftk_frame_codesystem.pas"/>
-        <IsPartOfProject Value="True"/>
-        <ComponentName Value="CodeSystemFrame"/>
-        <HasResources Value="True"/>
-        <ResourceBaseClass Value="Frame"/>
-      </Unit>
-      <Unit>
-        <Filename Value="editors\ftk_editor_fhir.pas"/>
-        <IsPartOfProject Value="True"/>
-      </Unit>
-      <Unit>
-        <Filename Value="ftk_context.pas"/>
-        <IsPartOfProject Value="True"/>
-      </Unit>
-      <Unit>
-        <Filename Value="editors\ftk_editor_base.pas"/>
-        <IsPartOfProject Value="True"/>
-      </Unit>
-      <Unit>
-        <Filename Value="editors\ftk_editor_hl7.pas"/>
-        <IsPartOfProject Value="True"/>
-      </Unit>
-      <Unit>
-        <Filename Value="editors\ftk_editor_html.pas"/>
-        <IsPartOfProject Value="True"/>
-      </Unit>
-      <Unit>
-        <Filename Value="editors\ftk_editor_ini.pas"/>
-        <IsPartOfProject Value="True"/>
-      </Unit>
-      <Unit>
-        <Filename Value="editors\ftk_editor_js.pas"/>
-        <IsPartOfProject Value="True"/>
-      </Unit>
-      <Unit>
-        <Filename Value="editors\ftk_editor_json.pas"/>
-        <IsPartOfProject Value="True"/>
-      </Unit>
-      <Unit>
-        <Filename Value="editors\ftk_editor_text.pas"/>
-        <IsPartOfProject Value="True"/>
-      </Unit>
-      <Unit>
-        <Filename Value="editors\ftk_editor_xml.pas"/>
-        <IsPartOfProject Value="True"/>
-      </Unit>
-      <Unit>
-        <Filename Value="stores\ftk_store.pas"/>
-        <IsPartOfProject Value="True"/>
-      </Unit>
-      <Unit>
-        <Filename Value="stores\ftk_store_files.pas"/>
-        <IsPartOfProject Value="True"/>
-      </Unit>
-      <Unit>
-        <Filename Value="views\ftk_console.pas"/>
-        <IsPartOfProject Value="True"/>
-      </Unit>
-      <Unit>
-        <Filename Value="ftk_version.pas"/>
-        <IsPartOfProject Value="True"/>
-      </Unit>
-      <Unit>
-        <Filename Value="ftk_utilities.pas"/>
-        <IsPartOfProject Value="True"/>
-      </Unit>
-      <Unit>
-        <Filename Value="views\ftk_serverlist.pas"/>
-        <IsPartOfProject Value="True"/>
-      </Unit>
-      <Unit>
-        <Filename Value="ftk_constants.pas"/>
-        <IsPartOfProject Value="True"/>
-      </Unit>
-      <Unit>
-        <Filename Value="editors\ftk_worker_base.pas"/>
-        <IsPartOfProject Value="True"/>
-      </Unit>
-      <Unit>
-        <Filename Value="frames\ftk_frame_server.pas"/>
-        <IsPartOfProject Value="True"/>
-        <ComponentName Value="ServerWorkerFrame"/>
-        <HasResources Value="True"/>
-        <ResourceBaseClass Value="Frame"/>
-      </Unit>
-      <Unit>
-        <Filename Value="editors\ftk_worker_server.pas"/>
-        <IsPartOfProject Value="True"/>
-      </Unit>
-      <Unit>
-        <Filename Value="stores\ftk_store_internal.pas"/>
-        <IsPartOfProject Value="True"/>
-      </Unit>
-      <Unit>
-        <Filename Value="stores\ftk_store_server.pas"/>
-        <IsPartOfProject Value="True"/>
-      </Unit>
-      <Unit>
-        <Filename Value="frames\ftk_frame_resource_tree.pas"/>
-        <IsPartOfProject Value="True"/>
-        <ComponentName Value="ResourceTreeFrame"/>
-        <HasResources Value="True"/>
-        <ResourceBaseClass Value="Frame"/>
-      </Unit>
-      <Unit>
-        <Filename Value="frames\ftk_frame_patient.pas"/>
-        <IsPartOfProject Value="True"/>
-        <ComponentName Value="PatientFrame"/>
-        <HasResources Value="True"/>
-        <ResourceBaseClass Value="Frame"/>
-      </Unit>
-      <Unit>
-        <Filename Value="ftk_terminology_service.pas"/>
-        <IsPartOfProject Value="True"/>
-      </Unit>
-      <Unit>
-        <Filename Value="editors\ftk_editor_jwt.pas"/>
-        <IsPartOfProject Value="True"/>
-      </Unit>
-      <Unit>
-        <Filename Value="dialogs\frm_project_editor.pas"/>
-        <IsPartOfProject Value="True"/>
-        <ComponentName Value="ProjectSettingsForm"/>
-        <HasResources Value="True"/>
-        <ResourceBaseClass Value="Form"/>
-      </Unit>
-      <Unit>
-        <Filename Value="dialogs\frm_settings.pas"/>
-        <IsPartOfProject Value="True"/>
-        <ComponentName Value="ToolkitSettingsForm"/>
-        <HasResources Value="True"/>
-        <ResourceBaseClass Value="Form"/>
-      </Unit>
-      <Unit>
-        <Filename Value="dialogs\frm_file_format.pas"/>
-        <IsPartOfProject Value="True"/>
-        <ComponentName Value="FileFormatChooser"/>
-        <HasResources Value="True"/>
-        <ResourceBaseClass Value="Form"/>
-      </Unit>
-      <Unit>
-        <Filename Value="..\server\admin\frm_about.pas"/>
-        <IsPartOfProject Value="True"/>
-        <ComponentName Value="ConsoleAboutForm"/>
-        <HasResources Value="True"/>
-        <ResourceBaseClass Value="Form"/>
-      </Unit>
-      <Unit>
-        <Filename Value="dialogs\dlg_edit_changes.pas"/>
-        <IsPartOfProject Value="True"/>
-        <ComponentName Value="EditChangeReviewForm"/>
-        <HasResources Value="True"/>
-        <ResourceBaseClass Value="Form"/>
-      </Unit>
-      <Unit>
-        <Filename Value="dialogs\frm_file_changed.pas"/>
-        <IsPartOfProject Value="True"/>
-        <ComponentName Value="ModifiedFileActionForm"/>
-        <HasResources Value="True"/>
-        <ResourceBaseClass Value="Form"/>
-      </Unit>
-      <Unit>
-        <Filename Value="dialogs\frm_file_deleted.pas"/>
-        <IsPartOfProject Value="True"/>
-        <ComponentName Value="DeletedFileActionForm"/>
-        <HasResources Value="True"/>
-        <ResourceBaseClass Value="Form"/>
-      </Unit>
-      <Unit>
-        <Filename Value="dialogs\frm_clip_chooser.pas"/>
-        <IsPartOfProject Value="True"/>
-        <ComponentName Value="ClipboardChooserForm"/>
-        <HasResources Value="True"/>
-        <ResourceBaseClass Value="Form"/>
-      </Unit>
-      <Unit>
-        <Filename Value="dialogs\frm_format_chooser.pas"/>
-        <IsPartOfProject Value="True"/>
-        <ComponentName Value="FormatChooserForm"/>
-        <HasResources Value="True"/>
-        <ResourceBaseClass Value="Form"/>
-      </Unit>
-      <Unit>
-        <Filename Value="dialogs\frm_oauth.pas"/>
-        <IsPartOfProject Value="True"/>
-        <ComponentName Value="OAuthForm"/>
-        <HasResources Value="True"/>
-        <ResourceBaseClass Value="Form"/>
-      </Unit>
-      <Unit>
-        <Filename Value="dialogs\frm_server_settings.pas"/>
-        <IsPartOfProject Value="True"/>
-        <ComponentName Value="ServerSettingsForm"/>
-        <HasResources Value="True"/>
-        <ResourceBaseClass Value="Form"/>
-      </Unit>
-      <Unit>
-        <Filename Value="dialogs\frm_view_manager.pas"/>
-        <IsPartOfProject Value="True"/>
-        <ComponentName Value="ViewManagerForm"/>
-        <HasResources Value="True"/>
-        <ResourceBaseClass Value="Form"/>
-      </Unit>
-      <Unit>
-        <Filename Value="dialogs\dlg_new_resource.pas"/>
-        <IsPartOfProject Value="True"/>
-        <ComponentName Value="NewResourceDialog"/>
-        <HasResources Value="True"/>
-        <ResourceBaseClass Value="Form"/>
-      </Unit>
-      <Unit>
-        <Filename Value="editors\ftk_fhir_context.pas"/>
-        <IsPartOfProject Value="True"/>
-      </Unit>
-      <Unit>
-        <Filename Value="ftk_fhir_context_5.pas"/>
-        <IsPartOfProject Value="True"/>
-      </Unit>
-      <Unit>
-        <Filename Value="editors\ftk_worker_home.pas"/>
-        <IsPartOfProject Value="True"/>
-      </Unit>
-      <Unit>
-        <Filename Value="dialogs\dlg_open_url.pas"/>
-        <IsPartOfProject Value="True"/>
-        <ComponentName Value="OpenURLForm"/>
-        <HasResources Value="True"/>
-        <ResourceBaseClass Value="Form"/>
-      </Unit>
-      <Unit>
-        <Filename Value="stores\ftk_store_http.pas"/>
-        <IsPartOfProject Value="True"/>
-      </Unit>
-      <Unit>
-        <Filename Value="ftk_image_scanner.pas"/>
-        <IsPartOfProject Value="True"/>
-      </Unit>
-      <Unit>
-        <Filename Value="dialogs\dlg_scanner.pas"/>
-        <IsPartOfProject Value="True"/>
-        <ComponentName Value="QRCodeScannerForm"/>
-        <HasResources Value="True"/>
-        <ResourceBaseClass Value="Form"/>
-      </Unit>
-      <Unit>
-        <Filename Value="dialogs\dlg_upgrade.pas"/>
-        <IsPartOfProject Value="True"/>
-        <ComponentName Value="ToolkitUpgradeForm"/>
-        <HasResources Value="True"/>
-        <ResourceBaseClass Value="Form"/>
-      </Unit>
-      <Unit>
-        <Filename Value="frames\ftk_frame_igpub.pas"/>
-        <IsPartOfProject Value="True"/>
-        <ComponentName Value="IgPubPageFrame"/>
-        <HasResources Value="True"/>
-        <ResourceBaseClass Value="Frame"/>
-      </Unit>
-      <Unit>
-        <Filename Value="tasks\ftk_engine_igpub.pas"/>
-        <IsPartOfProject Value="True"/>
-      </Unit>
-      <Unit>
-        <Filename Value="dialogs\dlg_igpub_config.pas"/>
-        <IsPartOfProject Value="True"/>
-        <ComponentName Value="IGPublisherConfigForm"/>
-        <HasResources Value="True"/>
-        <ResourceBaseClass Value="Form"/>
-      </Unit>
-      <Unit>
-        <Filename Value="dialogs\dlg_igpub_github.pas"/>
-        <IsPartOfProject Value="True"/>
-        <ComponentName Value="IgGitHubDialog"/>
-        <HasResources Value="True"/>
-        <ResourceBaseClass Value="Form"/>
-      </Unit>
-      <Unit>
-        <Filename Value="tasks\ftk_engine_text.pas"/>
-        <IsPartOfProject Value="True"/>
-      </Unit>
-      <Unit>
-        <Filename Value="views\ftk_text_view.pas"/>
-        <IsPartOfProject Value="True"/>
-      </Unit>
-      <Unit>
-        <Filename Value="dialogs\dlg_ig_upload.pas"/>
-        <IsPartOfProject Value="True"/>
-        <ComponentName Value="Form1"/>
-        <ResourceBaseClass Value="Form"/>
-      </Unit>
-      <Unit>
-        <Filename Value="dialogs\dlg_server_upload.pas"/>
-        <IsPartOfProject Value="True"/>
-        <ComponentName Value="ServerPackageUploadForm"/>
-        <HasResources Value="True"/>
-        <ResourceBaseClass Value="Form"/>
-      </Unit>
-      <Unit>
-        <Filename Value="dialogs\dlg_txsrvr_props.pas"/>
-        <IsPartOfProject Value="True"/>
-        <ComponentName Value="TxServerPropertiesDialog"/>
-        <ResourceBaseClass Value="Form"/>
-      </Unit>
-      <Unit>
-        <Filename Value="dialogs\dlg_gender_identity.pas"/>
-        <IsPartOfProject Value="True"/>
-        <ComponentName Value="GenderIdentityDialog"/>
-        <HasResources Value="True"/>
-        <ResourceBaseClass Value="Form"/>
-      </Unit>
-      <Unit>
-        <Filename Value="dialogs\dlg_pronouns.pas"/>
-        <IsPartOfProject Value="True"/>
-        <ComponentName Value="PronounsDialog"/>
-        <HasResources Value="True"/>
-        <ResourceBaseClass Value="Form"/>
-      </Unit>
-      <Unit>
-        <Filename Value="..\ipsmanager\forms\frm_home.pas"/>
-        <IsPartOfProject Value="True"/>
-        <ComponentName Value="IPSManagerForm"/>
-        <HasResources Value="True"/>
-        <ResourceBaseClass Value="Form"/>
-      </Unit>
-      <Unit>
-        <Filename Value="..\ipsmanager\views\mvbase.pas"/>
-        <IsPartOfProject Value="True"/>
-      </Unit>
-      <Unit>
-        <Filename Value="..\ipsmanager\views\mvdatasources.pas"/>
-        <IsPartOfProject Value="True"/>
-      </Unit>
-    </Units>
-  </ProjectOptions>
-  <CompilerOptions>
-    <Version Value="11"/>
-    <PathDelim Value="\"/>
-    <Target>
-      <Filename Value="..\exec\64\FHIRToolkit"/>
-    </Target>
-    <SearchPaths>
-      <IncludeFiles Value="$(ProjOutDir);..\library"/>
-      <Libraries Value="..\dependencies\openssl\$(TargetOS)-$(TargetCPU)"/>
-      <OtherUnitFiles Value="editors;stores;views;frames;dialogs;tasks;..\ipsmanager\forms;..\ipsmanager\views"/>
-      <UnitOutputDirectory Value="lib\$(TargetCPU)-$(TargetOS)"/>
-    </SearchPaths>
-    <Parsing>
-      <SyntaxOptions>
-        <SyntaxMode Value="Delphi"/>
-        <IncludeAssertionCode Value="True"/>
-      </SyntaxOptions>
-    </Parsing>
-    <CodeGeneration>
-      <Checks>
-        <IOChecks Value="True"/>
-        <RangeChecks Value="True"/>
-        <OverflowChecks Value="True"/>
-        <StackChecks Value="True"/>
-      </Checks>
-      <VerifyObjMethodCallValidity Value="True"/>
-      <Optimizations>
-        <OptimizationLevel Value="0"/>
-      </Optimizations>
-    </CodeGeneration>
-    <Linking>
-      <Debugging>
-        <DebugInfoType Value="dsDwarf2Set"/>
-      </Debugging>
-      <Options>
-        <Win32>
-          <GraphicApplication Value="True"/>
-        </Win32>
-      </Options>
-    </Linking>
-    <Other>
-      <CompilerMessages>
-        <IgnoredMessages idx5024="True"/>
-      </CompilerMessages>
-      <CustomOptions Value="-k--library-path=/usr/local/lib64 -k--library-path=/tmp/openssl/lib"/>
-    </Other>
-  </CompilerOptions>
-  <Debugging>
-    <Exceptions>
-      <Item>
-        <Name Value="EAbort"/>
-      </Item>
-      <Item>
-        <Name Value="ECodetoolError"/>
-      </Item>
-      <Item>
-        <Name Value="EFOpenError"/>
-      </Item>
-      <Item>
-        <Name Value="EParserException"/>
-      </Item>
-      <Item>
-        <Name Value="EJsonParserException"/>
-      </Item>
-      <Item>
-        <Name Value="EIdConnClosedGracefully"/>
-      </Item>
-      <Item>
-        <Name Value="ESemVerException"/>
-      </Item>
-      <Item>
-        <Name Value="00000010ESemVerException"/>
-      </Item>
-      <Item>
-        <Name Value="0000000fEIdResolveError\rEIdNotASocket"/>
-      </Item>
-    </Exceptions>
-  </Debugging>
-</CONFIG>
+<?xml version="1.0" encoding="UTF-8"?>
+<CONFIG>
+  <ProjectOptions>
+    <Version Value="12"/>
+    <PathDelim Value="\"/>
+    <General>
+      <SessionStorage Value="InProjectDir"/>
+      <Title Value="FHIRToolkit"/>
+      <Scaled Value="True"/>
+      <ResourceType Value="res"/>
+      <UseXPManifest Value="True"/>
+      <XPManifest>
+        <DpiAware Value="True"/>
+      </XPManifest>
+      <Icon Value="0"/>
+    </General>
+    <VersionInfo>
+      <UseVersionInfo Value="True"/>
+      <MajorVersionNr Value="3"/>
+      <RevisionNr Value="8"/>
+      <MinorVersionNr Value="1"/>
+      <Attributes pvaDebug="False"/>
+    </VersionInfo>
+    <BuildModes>
+      <Item Name="default" Default="True"/>
+      <Item Name="win64">
+        <MacroValues Count="1">
+          <Macro4 Name="LCLWidgetType" Value="win32"/>
+        </MacroValues>
+        <CompilerOptions>
+          <Version Value="11"/>
+          <PathDelim Value="\"/>
+          <Target>
+            <Filename Value="..\exec\64\FHIRToolkit"/>
+          </Target>
+          <SearchPaths>
+            <IncludeFiles Value="$(ProjOutDir);..\library"/>
+            <Libraries Value="..\dependencies\openssl\$(TargetOS)-$(TargetCPU)"/>
+            <OtherUnitFiles Value="editors;stores;views;frames;dialogs;tasks;..\ipsmanager\forms;..\ipsmanager\views;..\dependencies\FMM"/>
+            <UnitOutputDirectory Value="lib\$(TargetCPU)-$(TargetOS)"/>
+          </SearchPaths>
+          <Parsing>
+            <SyntaxOptions>
+              <SyntaxMode Value="Delphi"/>
+              <IncludeAssertionCode Value="True"/>
+            </SyntaxOptions>
+          </Parsing>
+          <CodeGeneration>
+            <Checks>
+              <IOChecks Value="True"/>
+              <RangeChecks Value="True"/>
+              <OverflowChecks Value="True"/>
+              <StackChecks Value="True"/>
+            </Checks>
+            <VerifyObjMethodCallValidity Value="True"/>
+            <TargetCPU Value="x86_64"/>
+            <TargetOS Value="win64"/>
+            <Optimizations>
+              <OptimizationLevel Value="0"/>
+            </Optimizations>
+          </CodeGeneration>
+          <Linking>
+            <Debugging>
+              <DebugInfoType Value="dsDwarf2Set"/>
+            </Debugging>
+            <Options>
+              <Win32>
+                <GraphicApplication Value="True"/>
+              </Win32>
+            </Options>
+          </Linking>
+          <Other>
+            <CompilerMessages>
+              <IgnoredMessages idx5024="True"/>
+            </CompilerMessages>
+          </Other>
+        </CompilerOptions>
+      </Item>
+      <Item Name="linux">
+        <MacroValues Count="1">
+          <Macro3 Name="LCLWidgetType" Value="gtk2"/>
+        </MacroValues>
+        <CompilerOptions>
+          <Version Value="11"/>
+          <PathDelim Value="\"/>
+          <Target>
+            <Filename Value="..\exec\64\FHIRToolkit"/>
+          </Target>
+          <SearchPaths>
+            <IncludeFiles Value="$(ProjOutDir);..\library"/>
+            <Libraries Value="\usr\local\lib64\"/>
+            <OtherUnitFiles Value="editors;stores;views;frames;dialogs;tasks;..\ipsmanager\forms;..\ipsmanager\views"/>
+            <UnitOutputDirectory Value="lib\$(TargetCPU)-$(TargetOS)"/>
+          </SearchPaths>
+          <Parsing>
+            <SyntaxOptions>
+              <IncludeAssertionCode Value="True"/>
+            </SyntaxOptions>
+          </Parsing>
+          <CodeGeneration>
+            <Checks>
+              <IOChecks Value="True"/>
+              <RangeChecks Value="True"/>
+              <OverflowChecks Value="True"/>
+              <StackChecks Value="True"/>
+            </Checks>
+            <VerifyObjMethodCallValidity Value="True"/>
+            <TargetCPU Value="x86_64"/>
+            <TargetOS Value="linux"/>
+            <Optimizations>
+              <OptimizationLevel Value="0"/>
+            </Optimizations>
+          </CodeGeneration>
+          <Linking>
+            <Debugging>
+              <DebugInfoType Value="dsDwarf2Set"/>
+            </Debugging>
+            <Options>
+              <LinkerOptions Value="-R .\"/>
+              <Win32>
+                <GraphicApplication Value="True"/>
+              </Win32>
+            </Options>
+          </Linking>
+          <Other>
+            <CompilerMessages>
+              <IgnoredMessages idx5024="True"/>
+            </CompilerMessages>
+            <CustomOptions Value="-k--library-path=/usr/local/lib64 -k--library-path=/tmp/openssl/lib"/>
+          </Other>
+        </CompilerOptions>
+      </Item>
+      <Item Name="osx">
+        <MacroValues Count="1">
+          <Macro1 Name="LCLWidgetType" Value="cocoa"/>
+        </MacroValues>
+        <CompilerOptions>
+          <Version Value="11"/>
+          <PathDelim Value="\"/>
+          <Target>
+            <Filename Value="..\exec\64\FHIRToolkit"/>
+          </Target>
+          <SearchPaths>
+            <IncludeFiles Value="$(ProjOutDir);..\library"/>
+            <Libraries Value="..\dependencies\openssl\$(TargetOS)-$(TargetCPU)"/>
+            <OtherUnitFiles Value="editors;stores;views;frames;dialogs;tasks;..\ipsmanager\forms;..\ipsmanager\views"/>
+            <UnitOutputDirectory Value="lib\$(TargetCPU)-$(TargetOS)"/>
+          </SearchPaths>
+          <Parsing>
+            <SyntaxOptions>
+              <IncludeAssertionCode Value="True"/>
+            </SyntaxOptions>
+          </Parsing>
+          <CodeGeneration>
+            <Checks>
+              <IOChecks Value="True"/>
+              <RangeChecks Value="True"/>
+              <OverflowChecks Value="True"/>
+              <StackChecks Value="True"/>
+            </Checks>
+            <VerifyObjMethodCallValidity Value="True"/>
+            <TargetCPU Value="x86_64"/>
+            <TargetOS Value="darwin"/>
+            <Optimizations>
+              <OptimizationLevel Value="0"/>
+            </Optimizations>
+          </CodeGeneration>
+          <Linking>
+            <Debugging>
+              <DebugInfoType Value="dsDwarf2Set"/>
+            </Debugging>
+            <Options>
+              <Win32>
+                <GraphicApplication Value="True"/>
+              </Win32>
+            </Options>
+          </Linking>
+          <Other>
+            <CompilerMessages>
+              <IgnoredMessages idx5024="True"/>
+            </CompilerMessages>
+          </Other>
+        </CompilerOptions>
+      </Item>
+      <Item Name="osx-m1">
+        <MacroValues Count="1">
+          <Macro1 Name="LCLWidgetType" Value="cocoa"/>
+        </MacroValues>
+        <CompilerOptions>
+          <Version Value="11"/>
+          <PathDelim Value="\"/>
+          <Target>
+            <Filename Value="..\exec\64\FHIRToolkit"/>
+          </Target>
+          <SearchPaths>
+            <IncludeFiles Value="$(ProjOutDir);..\library"/>
+            <Libraries Value="..\dependencies\openssl\$(TargetOS)-$(TargetCPU)"/>
+            <OtherUnitFiles Value="editors;stores;views;frames;dialogs;tasks;..\ipsmanager\forms;..\ipsmanager\views"/>
+            <UnitOutputDirectory Value="lib\$(TargetCPU)-$(TargetOS)"/>
+          </SearchPaths>
+          <Parsing>
+            <SyntaxOptions>
+              <IncludeAssertionCode Value="True"/>
+            </SyntaxOptions>
+          </Parsing>
+          <CodeGeneration>
+            <Checks>
+              <IOChecks Value="True"/>
+              <RangeChecks Value="True"/>
+              <OverflowChecks Value="True"/>
+              <StackChecks Value="True"/>
+            </Checks>
+            <VerifyObjMethodCallValidity Value="True"/>
+            <TargetCPU Value="aarch64"/>
+            <TargetOS Value="darwin"/>
+            <Optimizations>
+              <OptimizationLevel Value="0"/>
+            </Optimizations>
+          </CodeGeneration>
+          <Linking>
+            <Debugging>
+              <DebugInfoType Value="dsDwarf3"/>
+              <UseExternalDbgSyms Value="True"/>
+            </Debugging>
+            <LinkSmart Value="True"/>
+            <Options>
+              <Win32>
+                <GraphicApplication Value="True"/>
+              </Win32>
+            </Options>
+          </Linking>
+          <Other>
+            <CompilerMessages>
+              <IgnoredMessages idx6058="True" idx5024="True"/>
+            </CompilerMessages>
+            <CustomOptions Value="-WM11.0
+-XR/Applications/Xcode.app/Contents/Developer/Platforms/MacOSX.platform/Developer/SDKs/MacOSX.sdk
+-gw2
+-gw3"/>
+          </Other>
+        </CompilerOptions>
+      </Item>
+      <Item Name="win64-release">
+        <MacroValues Count="1">
+          <Macro4 Name="LCLWidgetType" Value="win32"/>
+        </MacroValues>
+        <CompilerOptions>
+          <Version Value="11"/>
+          <PathDelim Value="\"/>
+          <Target>
+            <Filename Value="..\exec\64\FHIRToolkit"/>
+          </Target>
+          <SearchPaths>
+            <IncludeFiles Value="$(ProjOutDir);..\library"/>
+            <Libraries Value="..\dependencies\openssl\$(TargetOS)-$(TargetCPU)"/>
+            <OtherUnitFiles Value="editors;stores;views;frames;dialogs;tasks;..\ipsmanager\forms;..\ipsmanager\views;..\dependencies\FMM"/>
+            <UnitOutputDirectory Value="lib\$(TargetCPU)-$(TargetOS)"/>
+          </SearchPaths>
+          <Parsing>
+            <SyntaxOptions>
+              <SyntaxMode Value="Delphi"/>
+            </SyntaxOptions>
+          </Parsing>
+          <CodeGeneration>
+            <TargetCPU Value="x86_64"/>
+            <TargetOS Value="win64"/>
+            <Optimizations>
+              <OptimizationLevel Value="3"/>
+            </Optimizations>
+          </CodeGeneration>
+          <Linking>
+            <Debugging>
+              <GenerateDebugInfo Value="False"/>
+              <DebugInfoType Value="dsDwarf2Set"/>
+            </Debugging>
+            <Options>
+              <Win32>
+                <GraphicApplication Value="True"/>
+              </Win32>
+            </Options>
+          </Linking>
+          <Other>
+            <Verbosity>
+              <ShowWarn Value="False"/>
+              <ShowNotes Value="False"/>
+              <ShowHints Value="False"/>
+            </Verbosity>
+            <CompilerMessages>
+              <IgnoredMessages idx5024="True"/>
+            </CompilerMessages>
+          </Other>
+        </CompilerOptions>
+      </Item>
+      <Item Name="osx-release">
+        <MacroValues Count="1">
+          <Macro1 Name="LCLWidgetType" Value="cocoa"/>
+        </MacroValues>
+        <CompilerOptions>
+          <Version Value="11"/>
+          <PathDelim Value="\"/>
+          <Target>
+            <Filename Value="..\exec\64\FHIRToolkit"/>
+          </Target>
+          <SearchPaths>
+            <IncludeFiles Value="$(ProjOutDir);..\library"/>
+            <Libraries Value="..\dependencies\openssl\$(TargetOS)-$(TargetCPU)"/>
+            <OtherUnitFiles Value="editors;stores;views;frames;dialogs;tasks;..\ipsmanager\forms;..\ipsmanager\views"/>
+            <UnitOutputDirectory Value="lib\$(TargetCPU)-$(TargetOS)"/>
+          </SearchPaths>
+          <CodeGeneration>
+            <TargetCPU Value="x86_64"/>
+            <TargetOS Value="darwin"/>
+            <Optimizations>
+              <OptimizationLevel Value="3"/>
+            </Optimizations>
+          </CodeGeneration>
+          <Linking>
+            <Debugging>
+              <GenerateDebugInfo Value="False"/>
+              <DebugInfoType Value="dsDwarf2Set"/>
+            </Debugging>
+            <Options>
+              <Win32>
+                <GraphicApplication Value="True"/>
+              </Win32>
+            </Options>
+          </Linking>
+          <Other>
+            <Verbosity>
+              <ShowWarn Value="False"/>
+              <ShowNotes Value="False"/>
+              <ShowHints Value="False"/>
+            </Verbosity>
+            <CompilerMessages>
+              <IgnoredMessages idx5024="True"/>
+            </CompilerMessages>
+          </Other>
+        </CompilerOptions>
+      </Item>
+      <Item Name="osx-m1-release">
+        <MacroValues Count="1">
+          <Macro1 Name="LCLWidgetType" Value="cocoa"/>
+        </MacroValues>
+        <CompilerOptions>
+          <Version Value="11"/>
+          <PathDelim Value="\"/>
+          <Target>
+            <Filename Value="..\exec\64\FHIRToolkit"/>
+          </Target>
+          <SearchPaths>
+            <IncludeFiles Value="$(ProjOutDir);..\library"/>
+            <Libraries Value="..\dependencies\openssl\$(TargetOS)-$(TargetCPU)"/>
+            <OtherUnitFiles Value="editors;stores;views;frames;dialogs;tasks;..\ipsmanager\forms;..\ipsmanager\views"/>
+            <UnitOutputDirectory Value="lib\$(TargetCPU)-$(TargetOS)"/>
+          </SearchPaths>
+          <CodeGeneration>
+            <TargetCPU Value="aarch64"/>
+            <TargetOS Value="darwin"/>
+            <Optimizations>
+              <OptimizationLevel Value="3"/>
+            </Optimizations>
+          </CodeGeneration>
+          <Linking>
+            <Debugging>
+              <GenerateDebugInfo Value="False"/>
+              <DebugInfoType Value="dsDwarf2Set"/>
+            </Debugging>
+            <Options>
+              <Win32>
+                <GraphicApplication Value="True"/>
+              </Win32>
+            </Options>
+          </Linking>
+          <Other>
+            <Verbosity>
+              <ShowWarn Value="False"/>
+              <ShowNotes Value="False"/>
+              <ShowHints Value="False"/>
+            </Verbosity>
+            <CompilerMessages>
+              <IgnoredMessages idx5024="True"/>
+            </CompilerMessages>
+          </Other>
+        </CompilerOptions>
+      </Item>
+      <Item Name="linux-release">
+        <MacroValues Count="1">
+          <Macro3 Name="LCLWidgetType" Value="gtk2"/>
+        </MacroValues>
+        <CompilerOptions>
+          <Version Value="11"/>
+          <PathDelim Value="\"/>
+          <Target>
+            <Filename Value="..\exec\64\FHIRToolkit"/>
+          </Target>
+          <SearchPaths>
+            <IncludeFiles Value="$(ProjOutDir);..\library"/>
+            <Libraries Value="\usr\local\lib64\"/>
+            <OtherUnitFiles Value="editors;stores;views;frames;dialogs;tasks;..\ipsmanager\forms;..\ipsmanager\views"/>
+            <UnitOutputDirectory Value="lib\$(TargetCPU)-$(TargetOS)"/>
+          </SearchPaths>
+          <CodeGeneration>
+            <TargetCPU Value="x86_64"/>
+            <TargetOS Value="linux"/>
+            <Optimizations>
+              <OptimizationLevel Value="3"/>
+            </Optimizations>
+          </CodeGeneration>
+          <Linking>
+            <Debugging>
+              <GenerateDebugInfo Value="False"/>
+              <DebugInfoType Value="dsDwarf2Set"/>
+            </Debugging>
+            <Options>
+              <LinkerOptions Value="-R .\"/>
+              <Win32>
+                <GraphicApplication Value="True"/>
+              </Win32>
+            </Options>
+          </Linking>
+          <Other>
+            <CompilerMessages>
+              <IgnoredMessages idx5024="True"/>
+            </CompilerMessages>
+            <CustomOptions Value="-k--library-path=/usr/local/lib64 -k--library-path=/tmp/openssl/lib"/>
+          </Other>
+        </CompilerOptions>
+      </Item>
+      <SharedMatrixOptions Count="4">
+        <Item1 ID="628482637663" Modes="OSX,osx-m1-release,osx-release,osx-m1" Type="IDEMacro" MacroName="LCLWidgetType" Value="cocoa"/>
+        <Item2 ID="759823959655" Type="IDEMacro" MacroName="LCLWidgetType" Value="gtk"/>
+        <Item3 ID="819787652127" Modes="linux,linux-release" Type="IDEMacro" MacroName="LCLWidgetType" Value="gtk2"/>
+        <Item4 ID="299328664200" Modes="win64-release,win64" Type="IDEMacro" MacroName="LCLWidgetType" Value="win32"/>
+      </SharedMatrixOptions>
+    </BuildModes>
+    <PublishOptions>
+      <Version Value="2"/>
+      <UseFileFilters Value="True"/>
+    </PublishOptions>
+    <RunParams>
+      <FormatVersion Value="2"/>
+    </RunParams>
+    <RequiredPackages>
+      <Item>
+        <PackageName Value="laz.virtualtreeview_package"/>
+      </Item>
+      <Item>
+        <PackageName Value="DateTimeCtrls"/>
+      </Item>
+      <Item>
+        <PackageName Value="Pdfium"/>
+      </Item>
+      <Item>
+        <PackageName Value="ZXing"/>
+      </Item>
+      <Item>
+        <PackageName Value="fhir5"/>
+      </Item>
+      <Item>
+        <PackageName Value="fhir2"/>
+      </Item>
+      <Item>
+        <PackageName Value="fhir_fsl"/>
+      </Item>
+      <Item>
+        <PackageName Value="fhir3"/>
+      </Item>
+      <Item>
+        <PackageName Value="fhir_fui"/>
+      </Item>
+      <Item>
+        <PackageName Value="fhir4"/>
+      </Item>
+      <Item>
+        <PackageName Value="fhir"/>
+      </Item>
+      <Item>
+        <PackageName Value="ExtraHighlighters"/>
+      </Item>
+      <Item>
+        <PackageName Value="FrameViewer09"/>
+      </Item>
+      <Item>
+        <PackageName Value="MarkdownEngine"/>
+      </Item>
+      <Item>
+        <PackageName Value="SynEdit"/>
+      </Item>
+      <Item>
+        <PackageName Value="LCL"/>
+      </Item>
+    </RequiredPackages>
+    <Units>
+      <Unit>
+        <Filename Value="fhirtoolkit.lpr"/>
+        <IsPartOfProject Value="True"/>
+      </Unit>
+      <Unit>
+        <Filename Value="frm_main.pas"/>
+        <IsPartOfProject Value="True"/>
+        <ComponentName Value="MainToolkitForm"/>
+        <HasResources Value="True"/>
+        <ResourceBaseClass Value="Form"/>
+      </Unit>
+      <Unit>
+        <Filename Value="editors\ftk_editor_md.pas"/>
+        <IsPartOfProject Value="True"/>
+      </Unit>
+      <Unit>
+        <Filename Value="stores\ftk_store_temp.pas"/>
+        <IsPartOfProject Value="True"/>
+      </Unit>
+      <Unit>
+        <Filename Value="frames\ftk_frame_codesystem.pas"/>
+        <IsPartOfProject Value="True"/>
+        <ComponentName Value="CodeSystemFrame"/>
+        <HasResources Value="True"/>
+        <ResourceBaseClass Value="Frame"/>
+      </Unit>
+      <Unit>
+        <Filename Value="editors\ftk_editor_fhir.pas"/>
+        <IsPartOfProject Value="True"/>
+      </Unit>
+      <Unit>
+        <Filename Value="ftk_context.pas"/>
+        <IsPartOfProject Value="True"/>
+      </Unit>
+      <Unit>
+        <Filename Value="editors\ftk_editor_base.pas"/>
+        <IsPartOfProject Value="True"/>
+      </Unit>
+      <Unit>
+        <Filename Value="editors\ftk_editor_hl7.pas"/>
+        <IsPartOfProject Value="True"/>
+      </Unit>
+      <Unit>
+        <Filename Value="editors\ftk_editor_html.pas"/>
+        <IsPartOfProject Value="True"/>
+      </Unit>
+      <Unit>
+        <Filename Value="editors\ftk_editor_ini.pas"/>
+        <IsPartOfProject Value="True"/>
+      </Unit>
+      <Unit>
+        <Filename Value="editors\ftk_editor_js.pas"/>
+        <IsPartOfProject Value="True"/>
+      </Unit>
+      <Unit>
+        <Filename Value="editors\ftk_editor_json.pas"/>
+        <IsPartOfProject Value="True"/>
+      </Unit>
+      <Unit>
+        <Filename Value="editors\ftk_editor_text.pas"/>
+        <IsPartOfProject Value="True"/>
+      </Unit>
+      <Unit>
+        <Filename Value="editors\ftk_editor_xml.pas"/>
+        <IsPartOfProject Value="True"/>
+      </Unit>
+      <Unit>
+        <Filename Value="stores\ftk_store.pas"/>
+        <IsPartOfProject Value="True"/>
+      </Unit>
+      <Unit>
+        <Filename Value="stores\ftk_store_files.pas"/>
+        <IsPartOfProject Value="True"/>
+      </Unit>
+      <Unit>
+        <Filename Value="views\ftk_console.pas"/>
+        <IsPartOfProject Value="True"/>
+      </Unit>
+      <Unit>
+        <Filename Value="ftk_version.pas"/>
+        <IsPartOfProject Value="True"/>
+      </Unit>
+      <Unit>
+        <Filename Value="ftk_utilities.pas"/>
+        <IsPartOfProject Value="True"/>
+      </Unit>
+      <Unit>
+        <Filename Value="views\ftk_serverlist.pas"/>
+        <IsPartOfProject Value="True"/>
+      </Unit>
+      <Unit>
+        <Filename Value="ftk_constants.pas"/>
+        <IsPartOfProject Value="True"/>
+      </Unit>
+      <Unit>
+        <Filename Value="editors\ftk_worker_base.pas"/>
+        <IsPartOfProject Value="True"/>
+      </Unit>
+      <Unit>
+        <Filename Value="frames\ftk_frame_server.pas"/>
+        <IsPartOfProject Value="True"/>
+        <ComponentName Value="ServerWorkerFrame"/>
+        <HasResources Value="True"/>
+        <ResourceBaseClass Value="Frame"/>
+      </Unit>
+      <Unit>
+        <Filename Value="editors\ftk_worker_server.pas"/>
+        <IsPartOfProject Value="True"/>
+      </Unit>
+      <Unit>
+        <Filename Value="stores\ftk_store_internal.pas"/>
+        <IsPartOfProject Value="True"/>
+      </Unit>
+      <Unit>
+        <Filename Value="stores\ftk_store_server.pas"/>
+        <IsPartOfProject Value="True"/>
+      </Unit>
+      <Unit>
+        <Filename Value="frames\ftk_frame_resource_tree.pas"/>
+        <IsPartOfProject Value="True"/>
+        <ComponentName Value="ResourceTreeFrame"/>
+        <HasResources Value="True"/>
+        <ResourceBaseClass Value="Frame"/>
+      </Unit>
+      <Unit>
+        <Filename Value="frames\ftk_frame_patient.pas"/>
+        <IsPartOfProject Value="True"/>
+        <ComponentName Value="PatientFrame"/>
+        <HasResources Value="True"/>
+        <ResourceBaseClass Value="Frame"/>
+      </Unit>
+      <Unit>
+        <Filename Value="ftk_terminology_service.pas"/>
+        <IsPartOfProject Value="True"/>
+      </Unit>
+      <Unit>
+        <Filename Value="editors\ftk_editor_jwt.pas"/>
+        <IsPartOfProject Value="True"/>
+      </Unit>
+      <Unit>
+        <Filename Value="dialogs\frm_project_editor.pas"/>
+        <IsPartOfProject Value="True"/>
+        <ComponentName Value="ProjectSettingsForm"/>
+        <HasResources Value="True"/>
+        <ResourceBaseClass Value="Form"/>
+      </Unit>
+      <Unit>
+        <Filename Value="dialogs\frm_settings.pas"/>
+        <IsPartOfProject Value="True"/>
+        <ComponentName Value="ToolkitSettingsForm"/>
+        <HasResources Value="True"/>
+        <ResourceBaseClass Value="Form"/>
+      </Unit>
+      <Unit>
+        <Filename Value="dialogs\frm_file_format.pas"/>
+        <IsPartOfProject Value="True"/>
+        <ComponentName Value="FileFormatChooser"/>
+        <HasResources Value="True"/>
+        <ResourceBaseClass Value="Form"/>
+      </Unit>
+      <Unit>
+        <Filename Value="..\server\admin\frm_about.pas"/>
+        <IsPartOfProject Value="True"/>
+        <ComponentName Value="ConsoleAboutForm"/>
+        <HasResources Value="True"/>
+        <ResourceBaseClass Value="Form"/>
+      </Unit>
+      <Unit>
+        <Filename Value="dialogs\dlg_edit_changes.pas"/>
+        <IsPartOfProject Value="True"/>
+        <ComponentName Value="EditChangeReviewForm"/>
+        <HasResources Value="True"/>
+        <ResourceBaseClass Value="Form"/>
+      </Unit>
+      <Unit>
+        <Filename Value="dialogs\frm_file_changed.pas"/>
+        <IsPartOfProject Value="True"/>
+        <ComponentName Value="ModifiedFileActionForm"/>
+        <HasResources Value="True"/>
+        <ResourceBaseClass Value="Form"/>
+      </Unit>
+      <Unit>
+        <Filename Value="dialogs\frm_file_deleted.pas"/>
+        <IsPartOfProject Value="True"/>
+        <ComponentName Value="DeletedFileActionForm"/>
+        <HasResources Value="True"/>
+        <ResourceBaseClass Value="Form"/>
+      </Unit>
+      <Unit>
+        <Filename Value="dialogs\frm_clip_chooser.pas"/>
+        <IsPartOfProject Value="True"/>
+        <ComponentName Value="ClipboardChooserForm"/>
+        <HasResources Value="True"/>
+        <ResourceBaseClass Value="Form"/>
+      </Unit>
+      <Unit>
+        <Filename Value="dialogs\frm_format_chooser.pas"/>
+        <IsPartOfProject Value="True"/>
+        <ComponentName Value="FormatChooserForm"/>
+        <HasResources Value="True"/>
+        <ResourceBaseClass Value="Form"/>
+      </Unit>
+      <Unit>
+        <Filename Value="dialogs\frm_oauth.pas"/>
+        <IsPartOfProject Value="True"/>
+        <ComponentName Value="OAuthForm"/>
+        <HasResources Value="True"/>
+        <ResourceBaseClass Value="Form"/>
+      </Unit>
+      <Unit>
+        <Filename Value="dialogs\frm_server_settings.pas"/>
+        <IsPartOfProject Value="True"/>
+        <ComponentName Value="ServerSettingsForm"/>
+        <HasResources Value="True"/>
+        <ResourceBaseClass Value="Form"/>
+      </Unit>
+      <Unit>
+        <Filename Value="dialogs\frm_view_manager.pas"/>
+        <IsPartOfProject Value="True"/>
+        <ComponentName Value="ViewManagerForm"/>
+        <HasResources Value="True"/>
+        <ResourceBaseClass Value="Form"/>
+      </Unit>
+      <Unit>
+        <Filename Value="dialogs\dlg_new_resource.pas"/>
+        <IsPartOfProject Value="True"/>
+        <ComponentName Value="NewResourceDialog"/>
+        <HasResources Value="True"/>
+        <ResourceBaseClass Value="Form"/>
+      </Unit>
+      <Unit>
+        <Filename Value="editors\ftk_fhir_context.pas"/>
+        <IsPartOfProject Value="True"/>
+      </Unit>
+      <Unit>
+        <Filename Value="ftk_fhir_context_5.pas"/>
+        <IsPartOfProject Value="True"/>
+      </Unit>
+      <Unit>
+        <Filename Value="editors\ftk_worker_home.pas"/>
+        <IsPartOfProject Value="True"/>
+      </Unit>
+      <Unit>
+        <Filename Value="dialogs\dlg_open_url.pas"/>
+        <IsPartOfProject Value="True"/>
+        <ComponentName Value="OpenURLForm"/>
+        <HasResources Value="True"/>
+        <ResourceBaseClass Value="Form"/>
+      </Unit>
+      <Unit>
+        <Filename Value="stores\ftk_store_http.pas"/>
+        <IsPartOfProject Value="True"/>
+      </Unit>
+      <Unit>
+        <Filename Value="ftk_image_scanner.pas"/>
+        <IsPartOfProject Value="True"/>
+      </Unit>
+      <Unit>
+        <Filename Value="dialogs\dlg_scanner.pas"/>
+        <IsPartOfProject Value="True"/>
+        <ComponentName Value="QRCodeScannerForm"/>
+        <HasResources Value="True"/>
+        <ResourceBaseClass Value="Form"/>
+      </Unit>
+      <Unit>
+        <Filename Value="dialogs\dlg_upgrade.pas"/>
+        <IsPartOfProject Value="True"/>
+        <ComponentName Value="ToolkitUpgradeForm"/>
+        <HasResources Value="True"/>
+        <ResourceBaseClass Value="Form"/>
+      </Unit>
+      <Unit>
+        <Filename Value="frames\ftk_frame_igpub.pas"/>
+        <IsPartOfProject Value="True"/>
+        <ComponentName Value="IgPubPageFrame"/>
+        <HasResources Value="True"/>
+        <ResourceBaseClass Value="Frame"/>
+      </Unit>
+      <Unit>
+        <Filename Value="tasks\ftk_engine_igpub.pas"/>
+        <IsPartOfProject Value="True"/>
+      </Unit>
+      <Unit>
+        <Filename Value="dialogs\dlg_igpub_config.pas"/>
+        <IsPartOfProject Value="True"/>
+        <ComponentName Value="IGPublisherConfigForm"/>
+        <HasResources Value="True"/>
+        <ResourceBaseClass Value="Form"/>
+      </Unit>
+      <Unit>
+        <Filename Value="dialogs\dlg_igpub_github.pas"/>
+        <IsPartOfProject Value="True"/>
+        <ComponentName Value="IgGitHubDialog"/>
+        <HasResources Value="True"/>
+        <ResourceBaseClass Value="Form"/>
+      </Unit>
+      <Unit>
+        <Filename Value="tasks\ftk_engine_text.pas"/>
+        <IsPartOfProject Value="True"/>
+      </Unit>
+      <Unit>
+        <Filename Value="views\ftk_text_view.pas"/>
+        <IsPartOfProject Value="True"/>
+      </Unit>
+      <Unit>
+        <Filename Value="dialogs\dlg_ig_upload.pas"/>
+        <IsPartOfProject Value="True"/>
+        <ComponentName Value="Form1"/>
+        <ResourceBaseClass Value="Form"/>
+      </Unit>
+      <Unit>
+        <Filename Value="dialogs\dlg_server_upload.pas"/>
+        <IsPartOfProject Value="True"/>
+        <ComponentName Value="ServerPackageUploadForm"/>
+        <HasResources Value="True"/>
+        <ResourceBaseClass Value="Form"/>
+      </Unit>
+      <Unit>
+        <Filename Value="dialogs\dlg_txsrvr_props.pas"/>
+        <IsPartOfProject Value="True"/>
+        <ComponentName Value="TxServerPropertiesDialog"/>
+        <ResourceBaseClass Value="Form"/>
+      </Unit>
+      <Unit>
+        <Filename Value="dialogs\dlg_gender_identity.pas"/>
+        <IsPartOfProject Value="True"/>
+        <ComponentName Value="GenderIdentityDialog"/>
+        <HasResources Value="True"/>
+        <ResourceBaseClass Value="Form"/>
+      </Unit>
+      <Unit>
+        <Filename Value="dialogs\dlg_pronouns.pas"/>
+        <IsPartOfProject Value="True"/>
+        <ComponentName Value="PronounsDialog"/>
+        <HasResources Value="True"/>
+        <ResourceBaseClass Value="Form"/>
+      </Unit>
+      <Unit>
+        <Filename Value="..\ipsmanager\forms\frm_home.pas"/>
+        <IsPartOfProject Value="True"/>
+        <ComponentName Value="IPSManagerForm"/>
+        <HasResources Value="True"/>
+        <ResourceBaseClass Value="Form"/>
+      </Unit>
+      <Unit>
+        <Filename Value="..\ipsmanager\views\mvbase.pas"/>
+        <IsPartOfProject Value="True"/>
+      </Unit>
+      <Unit>
+        <Filename Value="..\ipsmanager\views\mvdatasources.pas"/>
+        <IsPartOfProject Value="True"/>
+      </Unit>
+    </Units>
+  </ProjectOptions>
+  <CompilerOptions>
+    <Version Value="11"/>
+    <PathDelim Value="\"/>
+    <Target>
+      <Filename Value="..\exec\64\FHIRToolkit"/>
+    </Target>
+    <SearchPaths>
+      <IncludeFiles Value="$(ProjOutDir);..\library"/>
+      <Libraries Value="..\dependencies\openssl\$(TargetOS)-$(TargetCPU)"/>
+      <OtherUnitFiles Value="editors;stores;views;frames;dialogs;tasks;..\ipsmanager\forms;..\ipsmanager\views"/>
+      <UnitOutputDirectory Value="lib\$(TargetCPU)-$(TargetOS)"/>
+    </SearchPaths>
+    <Parsing>
+      <SyntaxOptions>
+        <SyntaxMode Value="Delphi"/>
+        <IncludeAssertionCode Value="True"/>
+      </SyntaxOptions>
+    </Parsing>
+    <CodeGeneration>
+      <Checks>
+        <IOChecks Value="True"/>
+        <RangeChecks Value="True"/>
+        <OverflowChecks Value="True"/>
+        <StackChecks Value="True"/>
+      </Checks>
+      <VerifyObjMethodCallValidity Value="True"/>
+      <Optimizations>
+        <OptimizationLevel Value="0"/>
+      </Optimizations>
+    </CodeGeneration>
+    <Linking>
+      <Debugging>
+        <DebugInfoType Value="dsDwarf2Set"/>
+      </Debugging>
+      <Options>
+        <Win32>
+          <GraphicApplication Value="True"/>
+        </Win32>
+      </Options>
+    </Linking>
+    <Other>
+      <CompilerMessages>
+        <IgnoredMessages idx5024="True"/>
+      </CompilerMessages>
+      <CustomOptions Value="-k--library-path=/usr/local/lib64 -k--library-path=/tmp/openssl/lib"/>
+    </Other>
+  </CompilerOptions>
+  <Debugging>
+    <Exceptions>
+      <Item>
+        <Name Value="EAbort"/>
+      </Item>
+      <Item>
+        <Name Value="ECodetoolError"/>
+      </Item>
+      <Item>
+        <Name Value="EFOpenError"/>
+      </Item>
+      <Item>
+        <Name Value="EParserException"/>
+      </Item>
+      <Item>
+        <Name Value="EJsonParserException"/>
+      </Item>
+      <Item>
+        <Name Value="EIdConnClosedGracefully"/>
+      </Item>
+      <Item>
+        <Name Value="ESemVerException"/>
+      </Item>
+      <Item>
+        <Name Value="00000010ESemVerException"/>
+      </Item>
+      <Item>
+        <Name Value="0000000fEIdResolveError\rEIdNotASocket"/>
+      </Item>
+    </Exceptions>
+  </Debugging>
+</CONFIG>